--- conflicted
+++ resolved
@@ -61,7 +61,6 @@
     gtest
     gtest_main)
 
-<<<<<<< HEAD
 add_executable(benchmarkstests
     src/benchmarkstests.cpp)
 target_include_directories(benchmarkstests
@@ -70,7 +69,9 @@
 )
 set_property(TARGET benchmarkstests PROPERTY CXX_STANDARD 20)
 target_link_libraries(benchmarkstests
-=======
+    gtest
+    gtest_main)
+
 add_executable(bench_rmm
     src/bench_rmm.cpp)
 target_include_directories(bench_rmm
@@ -88,7 +89,6 @@
 )
 set_property(TARGET test_rmm PROPERTY CXX_STANDARD 20)
 target_link_libraries(test_rmm
->>>>>>> 39d5abcd
     gtest
     gtest_main)
 
