<<<<<<< HEAD
#pragma once

#include <algorithm>
#include <bit>
#include <cstdint>
#include <span>
#include <string>
#include <vector>

#include "bits.h"

namespace pixie {

/**
 * @brief Non-interleaved non owning version of the bit vector class with rank
 * and select operations.
 *
 * @details
 * Implementation follows ideas from
 *
 * {1} "SPIDER: Improved Succint Rank and Select Performance"
 * Matthew D. Laws, Jocelyn Bliven, Kit Conklin, Elyes Laalai, Samuel McCauley,
 * Zach S. Sturdevant
 * https://github.com/williams-cs/spider
 *
 * {2} "Engineering compact data structures for rank and select queries on
 * bit vectors" Kurpicz F.
 * https://github.com/pasta-toolbox/bit_vector
 *
 * Essentially it is a 2 level structure of
 * - Super blocks of 2^16 bits
 * - Basic blocks of 512 bits
 * - Super block ranks of 64 bits resulting in ~ 0.98% overhead
 * - Basic block ranks of 16 bits resulting in ~ 3.125% overhead
 * - 64 bit Select samples of each 16384 bit ~ 0.39% overhead
 *
 * Rank is 2 table lookups + SIMD popcount in a 512 block.
 *
 * Select is
 * - Initial super block guess by precomputed sampling
 * - SIMD supported linear scan to find superblock
 * --- For random data we expect the scan to quickly find the block
 * --- As 8 64-bit ranks fits into a cache line we probably expect a single
 * --- cache miss to find a superblock. SIMD allows to perform a single scan
 * --- can of 8 ranks in 3-4 ops.
 * - SIMD supported linear scan to find basicblock
 * --- Super block consits of 128 basic blocks 16 bits rank each
 * --- This fits into 4x512-bit cache lines. The best way seems to
 * --- be just to linearly scan linearly, AVX-512 allowes to scan
 * --- the whole cache line at once.
 *
 * Currently I didn't compare it against {1} or {2}, performance is compatible
 * and is bottlenecked by cache misses. Usage of AVX-512 makes it limited for
 * current generation processors.
 *
 * This implementation does not involve interleaving, it is notable that
 * interleaving makes linear scans harder. I'd suggest that if interleaving is
 * to be involved it's probably super-basic rank interleaving like in {2}. We
 * lose ability to effectively perform linear scan on superblocks as we already
 * expect to have good guesses from select samples. Interleanign original data
 * with basic block ranks like in {1} some special guessing technique should be
 * involved (like {1} does).
 */
class BitVector {
private:
  constexpr static size_t kWordSize = 64;
  constexpr static size_t kSuperBlockRankIntSize = 64;
  constexpr static size_t kBasicBlockRankIntSize = 16;
  constexpr static size_t kBasicBlockSize = 512;
  constexpr static size_t kSuperBlockSize = 65536;
  constexpr static size_t kWordsPerBlock = 8;
  constexpr static size_t kSelectSampleFrequency = 16384;
  constexpr static size_t kBlocksPerSuperBlock = 128;

  std::vector<uint64_t> super_block_rank;
  std::vector<uint16_t> basic_block_rank;
  std::vector<uint64_t> select_samples;
  const size_t num_bits_;
  const size_t padded_size_;
  size_t max_rank;

  std::span<const uint64_t> bits;

  inline uint64_t first_bits_mask(size_t num) const {
    return num >= 64 ? UINT64_MAX : ((1llu << num) - 1);
  }

  /**
   * Precompute rank for fast queries
   */
  void build_rank() {
    size_t num_superblocks = 8 + (padded_size_ - 1) / kSuperBlockSize;
    // Add more blocks to ease SIMD processing
    // num_basicblocks to fully cover superblock, i.e. 128
    // This reduces branching in select
    num_superblocks = ((num_superblocks + 7) / 8) * 8;
    size_t num_basicblocks = num_superblocks * kBlocksPerSuperBlock;
    super_block_rank.resize(num_superblocks);
    basic_block_rank.resize(num_basicblocks);

    uint64_t super_block_sum = 0;
    uint16_t basic_block_sum = 0;

    for (size_t i = 0; i / kBasicBlockSize < basic_block_rank.size();
         i += kWordSize) {
      if (i % kSuperBlockSize == 0) {
        super_block_sum += basic_block_sum;
        super_block_rank[i / kSuperBlockSize] = super_block_sum;
        basic_block_sum = 0;
      }
      if (i % kBasicBlockSize == 0) {
        basic_block_rank[i / kBasicBlockSize] = basic_block_sum;
      }
      if (i / kWordSize < bits.size()) {
        basic_block_sum += std::popcount(bits[i / kWordSize]);
      }
    }
    max_rank = super_block_sum + basic_block_sum;
  }

  /**
   * @brief Calculate select samples
   */
  void build_select() {
    uint64_t milestone = kSelectSampleFrequency;
    uint64_t rank = 0;
    select_samples.emplace_back(0);
    for (size_t i = 0; i < bits.size(); ++i) {
      auto ones = std::popcount(bits[i]);
      if (rank + ones >= milestone) {
        auto pos = select_64(bits[i], milestone - rank - 1);
        // TODO: try including global rank into select samples to save
        //       a cache miss on global rank scan
        select_samples.emplace_back((64 * i + pos) / kSuperBlockSize);
        milestone += kSelectSampleFrequency;
      }
      rank += ones;
    }
  }

  /**
   * @brief first step of the select operation
   */
  uint64_t find_superblock(uint64_t rank) const {
    uint64_t left = select_samples[rank / kSelectSampleFrequency];

    while (left + 7 < super_block_rank.size()) {
      auto len = cmpl_pref_len_512(&super_block_rank[left], rank);
      if (len < 8) {
        return left + len - 1;
      }
      left += 8;
    }
    if (left + 3 < super_block_rank.size()) {
      auto len = cmpl_pref_len_256(&super_block_rank[left], rank);
      if (len < 4) {
        return left + len - 1;
      }
      left += 4;
    }
    while (left < super_block_rank.size() && super_block_rank[left] < rank)
      left++;
    return left - 1;
  }

  /**
   * @brief SIMD-optimized linear scan
   * @details
   * Processes 32 16-bit entries at once (full cache line), so there is at most
   * 4 iterations.
   */
  uint64_t find_basicblock(uint16_t local_rank, uint64_t s_block) const {
    auto pos = 0;

    for (size_t i = 0; i < 4; ++i) {
      auto count = cmpl_count_512(&basic_block_rank[128 * s_block + 32 * i], local_rank);
      if (count < 32) {
        return kBlocksPerSuperBlock * s_block + pos + count - 1;
      }
      pos += 32;
    }
    return kBlocksPerSuperBlock * s_block + pos - 1;
  }

  /**
   * @brief Interpolation search with SIMD optimization
   * @details
   * Similar to find_basicblock but initial guess is based on linear
   * interpolation, for random data it should make initial guess correct
   * most of the times, we start from the 32 wide block with interpolation
   * guess at the center, if we see that select result lie in lower blocks
   * we backoff to find_basicblock
   */
  uint64_t find_basicblock_is(uint16_t local_rank, uint64_t s_block) const {
    auto lower = super_block_rank[s_block];
    auto upper = super_block_rank[s_block + 1];

    uint64_t pos = kBlocksPerSuperBlock * local_rank / (upper - lower);
    pos = pos + 16 < 32 ? 0 : (pos - 16);
    pos = pos > 96 ? 96 : pos;
    while (pos < 96) {
      auto count = cmpl_count_512(&basic_block_rank[128 * s_block + pos], local_rank);
      if (count == 0) {
        return find_basicblock(local_rank, s_block);
      }
      if (count < 32) {
        return kBlocksPerSuperBlock * s_block + pos + count - 1;
      }
      pos += 32;
    }
    pos = 96;
    auto count = cmpl_count_512(&basic_block_rank[128 * s_block + pos], local_rank);
    if (count == 0) {
      return find_basicblock(local_rank, s_block);
    }
    return kBlocksPerSuperBlock * s_block + pos + count - 1;
  }

public:
  /**
   * Constructor from an external array of uint64_t.
   */
  explicit BitVector(std::span<const uint64_t> bit_vector, size_t num_bits)
      : num_bits_(std::min(num_bits, bit_vector.size() * kWordSize)),
        padded_size_(((num_bits_ + kWordSize - 1) / kWordSize) * kWordSize),
        bits(bit_vector) {
    build_rank();
    build_select();
  }

  /**
   * Returns the number of bits in the vector
   */
  size_t size() const { return num_bits_; }

  /**
   * Get the bit at the specified position
   */
  int operator[](size_t pos) const {
    size_t word_idx = pos / kWordSize;
    size_t bit_off = pos % kWordSize;

    return (bits[word_idx] >> bit_off) & 1;
  }

  /**
   * Rank operation: count the number of 1-bits up to position pos (exclusive)
   * rank_1(pos) = number of 1s in positions [0...pos-1]
   */
  uint64_t rank(size_t pos) const {
    uint64_t b_block = pos / kBasicBlockSize;
    uint64_t s_block = pos / kSuperBlockSize;
    // Precomputed rank
    uint64_t result = super_block_rank[s_block] + basic_block_rank[b_block];
    // Basic block tail
    result += rank_512(&bits[b_block * kWordsPerBlock],
                       pos - (b_block * kBasicBlockSize));
    return result;
  }

  uint64_t select(size_t rank) const {
    if (rank > max_rank) [[unlikely]] {
      return num_bits_;
    }
    if (rank == 0) [[unlikely]] {
      return 0;
    }
    uint64_t s_block = find_superblock(rank);
    rank -= super_block_rank[s_block];
    auto pos = find_basicblock_is(rank, s_block);
    rank -= basic_block_rank[pos];
    pos *= kWordsPerBlock;

    // Final search
    if (pos + kWordsPerBlock - 1 < kWordsPerBlock) [[unlikely]] {
      size_t ones = std::popcount(bits[pos]);
      while (pos < bits.size() && ones < rank) {
        rank -= ones;
        ones = std::popcount(bits[++pos]);
      }
      return kWordSize * pos + select_64(bits[pos], rank - 1);
    }
    return kWordSize * pos + select_512(&bits[pos], rank - 1);
  }

  /**
   * Convert the bit vector to a binary string, for debug purpose only
   */
  std::string to_string() const {
    std::string result;
    result.reserve(num_bits_);

    for (size_t i = 0; i < num_bits_; i++) {
      result.push_back(operator[](i) ? '1' : '0');
    }

    return result;
  }
};

/**
 * Iterleaved owning version of the bit vector class with rank and
 * select operations. Interleaving in SDS is the optimization
 * that stores auxiliary index and original in the same array which
 * reduces the average number of cache misses.
 *
 * If we can afford copying original data then interleaved version
 * is prefered over regular one.
 *
 * Implementation follows the paper
 *
 * "SPIDER: Improved Succint Rank and Select Performance"
 * Matthew D. Laws, Jocelyn Bliven, Kit Conklin, Elyes Laalai, Samuel McCauley,
 * Zach S. Sturdevant
 *
 */
class BitVectorInterleaved {
private:
  constexpr static size_t kWordSize = 64;
  constexpr static size_t kSuperBlockRankIntSize = 64;
  constexpr static size_t kBasicBlockRankIntSize = 16;
  /**
   * 496 bits data + 16 bit local rank
   */
  constexpr static size_t kBasicBlockSize = 496;
  /**
   * 63488 = 496 * 128, so position of superblock can be obtained
   * from the position of basic block by dividing on 128 or
   * right shift on 7 bits which is cheaper then performing another
   * division.
   */
  constexpr static size_t kSuperBlockSize = 63488;
  constexpr static size_t kBlocksPerSuperBlock = 128;
  constexpr static size_t kWordsPerBlock = 8;

  const size_t num_bits_;
  std::vector<uint64_t> bits_interleaved;
  std::vector<uint64_t> super_block_rank;

  class BitReader {
    size_t iterator_64_ = 0;
    size_t offset_size_ = 0;
    size_t offset_bits_ = 0;
    std::span<const uint64_t> bits_;

  public:
    BitReader(std::span<const uint64_t> bits) : bits_(bits) {}
    uint64_t ReadBits64(size_t num_bits) {
      if (num_bits > 64) {
        num_bits = 64;
      }
      uint64_t result = offset_bits_ & first_bits_mask(num_bits);
      if (offset_size_ >= num_bits) {
        offset_bits_ >>= num_bits;
        offset_size_ -= num_bits;
        return result;
      }
      uint64_t next = bits_[iterator_64_++];
      result ^= (next & first_bits_mask(num_bits - offset_size_))
                << offset_size_;
      offset_bits_ = (num_bits - offset_size_ == 64)
                         ? 0
                         : next >> (num_bits - offset_size_);
      offset_size_ = 64 - (num_bits - offset_size_);
      return result;
    }
  };

public:
  /**
   * Constructor from an external array of uint64_t.
   */
  explicit BitVectorInterleaved(std::span<const uint64_t> bit_vector,
                                size_t num_bits)
      : num_bits_(std::min(num_bits, bit_vector.size() * kWordSize)) {
    build_rank_interleaved(bit_vector, num_bits);
  }

  static inline uint64_t first_bits_mask(size_t num) {
    return num >= 64 ? UINT64_MAX : ((1llu << num) - 1);
  }

  /**
   * Returns the number of bits in the vector
   */
  size_t size() const { return num_bits_; }

  /**
   * Get the bit at the specified position
   */
  int operator[](size_t pos) const {
    size_t block_id = pos / kBasicBlockSize;
    size_t block_bit = pos - block_id * kBasicBlockSize;
    size_t word_id = block_id * kWordsPerBlock + block_bit / kWordSize;
    size_t word_bit = block_bit % kWordSize;
    kWordSize;

    return (bits_interleaved[word_id] >> word_bit) & 1;
  }

  /**
   * Precompute rank for fast queries
   */
  void build_rank_interleaved(std::span<const uint64_t> bits, size_t num_bits) {
    size_t num_superblocks = 1 + (num_bits_ - 1) / kSuperBlockSize;
    super_block_rank.resize(num_superblocks);
    size_t num_basicblocks = 1 + (num_bits_ - 1) / kBasicBlockSize;
    bits_interleaved.resize(num_basicblocks * (512 / kWordSize));

    uint64_t super_block_sum = 0;
    uint16_t basic_block_sum = 0;
    auto bit_reader = BitReader(bits);

    for (size_t i = 0; i * kBasicBlockSize < num_bits; ++i) {
      if (i % (kSuperBlockSize / kBasicBlockSize) == 0) {
        super_block_sum += basic_block_sum;
        super_block_rank[i / (kSuperBlockSize / kBasicBlockSize)] =
            super_block_sum;
        basic_block_sum = 0;
      }
      bits_interleaved[i * (kWordsPerBlock) + 7] =
          static_cast<uint64_t>(basic_block_sum) << 48;

      for (size_t j = 0; j < 7 && kWordSize * (i + j) < num_bits; ++j) {
        bits_interleaved[i * (kWordsPerBlock) + j] = bit_reader.ReadBits64(
            std::min(64ull, num_bits - i * kBasicBlockSize + j * kWordSize));
        basic_block_sum +=
            std::popcount(bits_interleaved[i * (kWordsPerBlock) + j]);
      }
      if ((i + 7) * kWordSize < num_bits) {
        auto v = bit_reader.ReadBits64(
            std::min(48ull, num_bits - (i * kBasicBlockSize + 7 * kWordSize)));
        bits_interleaved[i * (kWordsPerBlock) + 7] ^= v;
        basic_block_sum += std::popcount(v);
      }
    }
  }

  /**
   * Rank operation: count the number of 1-bits up to position pos (exclusive)
   * rank_1(pos) = number of 1s in positions [0...pos-1]
   */
  uint64_t rank(size_t pos) const {
    // Multiplication/devisions
    uint64_t b_block = pos / kBasicBlockSize;
    uint64_t s_block = b_block / kBlocksPerSuperBlock;
    uint64_t b_block_pos = b_block * kWordsPerBlock;
    // Super block rank
    uint64_t result = super_block_rank[s_block];
    /**
     * Ok, so here's quite the important factor to load 512-bit region
     * at &bits_interleaved[b_block_pos], we store local rank as 16 last
     * bits of it. Prefetch should guarantee but seems like there is no
     * need for it.
     */
    // __builtin_prefetch(&bits_interleaved[b_block_pos]);
    result += rank_512(&bits_interleaved[b_block_pos],
                       pos - (b_block * kBasicBlockSize));
    result += bits_interleaved[b_block_pos + 7] >> 48;
    return result;
  }

  /**
   * Convert the bit vector to a binary string, for debug purpose only
   */
  std::string to_string() const {
    std::string result;
    result.reserve(num_bits_);

    for (size_t i = 0; i < num_bits_; i++) {
      result.push_back(operator[](i) ? '1' : '0');
    }

    return result;
  }
};

} // namespace pixie
=======
#pragma once

#include <algorithm>
#include <bit>
#include <cstdint>
#include <span>
#include <string>
#include <vector>

#include "bits.h"

namespace pixie {

/**
 * @brief Non-interleaved non owning version of the bit vector class with rank
 * and select operations.
 *
 * @details
 * Implementation follows ideas from
 *
 * {1} "SPIDER: Improved Succint Rank and Select Performance"
 * Matthew D. Laws, Jocelyn Bliven, Kit Conklin, Elyes Laalai, Samuel McCauley,
 * Zach S. Sturdevant
 * https://github.com/williams-cs/spider
 *
 * {2} "Engineering compact data structures for rank and select queries on
 * bit vectors" Kurpicz F.
 * https://github.com/pasta-toolbox/bit_vector
 *
 * Essentially it is a 2 level structure of
 * - Super blocks of 2^16 bits
 * - Basic blocks of 512 bits
 * - Super block ranks of 64 bits resulting in ~ 0.98% overhead
 * - Basic block ranks of 16 bits resulting in ~ 3.125% overhead
 * - 64 bit Select samples of each 16384 bit ~ 0.39% overhead
 *
 * Rank is 2 table lookups + SIMD popcount in a 512 block.
 *
 * Select is
 * - Initial super block guess by precomputed sampling
 * - SIMD supported linear scan to find superblock
 * --- For random data we expect the scan to quickly find the block
 * --- As 8 64-bit ranks fits into a cache line we probably expect a single
 * --- cache miss to find a superblock. SIMD allows to perform a single scan
 * --- can of 8 ranks in 3-4 ops.
 * - SIMD supported linear scan to find basicblock
 * --- Super block consits of 128 basic blocks 16 bits rank each
 * --- This fits into 4x512-bit cache lines. The best way seems to
 * --- be just to linearly scan linearly, AVX-512 allowes to scan
 * --- the whole cache line at once.
 *
 * Currently I didn't compare it against {1} or {2}, performance is compatible
 * and is bottlenecked by cache misses. Usage of AVX-512 makes it limited for
 * current generation processors.
 *
 * This implementation does not involve interleaving, it is notable that
 * interleaving makes linear scans harder. I'd suggest that if interleaving is
 * to be involved it's probably super-basic rank interleaving like in {2}. We
 * lose ability to effectively perform linear scan on superblocks as we already
 * expect to have good guesses from select samples. Interleanign original data
 * with basic block ranks like in {1} some special guessing technique should be
 * involved (like {1} does).
 */
class BitVector {
private:
  constexpr static size_t kWordSize = 64;
  constexpr static size_t kSuperBlockRankIntSize = 64;
  constexpr static size_t kBasicBlockRankIntSize = 16;
  constexpr static size_t kBasicBlockSize = 512;
  constexpr static size_t kSuperBlockSize = 65536;
  constexpr static size_t kWordsPerBlock = 8;
  constexpr static size_t kSelectSampleFrequency = 16384;
  constexpr static size_t kBlocksPerSuperBlock = 128;

  std::vector<uint64_t> super_block_rank;
  std::vector<uint16_t> basic_block_rank;
  std::vector<uint64_t> select_samples;
  const size_t num_bits_;
  const size_t padded_size_;
  size_t max_rank;

  std::span<const uint64_t> bits;

  inline uint64_t first_bits_mask(size_t num) const {
    return num >= 64 ? UINT64_MAX : ((1llu << num) - 1);
  }

  /**
   * Precompute rank for fast queries
   */
  void build_rank() {
    size_t num_superblocks = 8 + (padded_size_ - 1) / kSuperBlockSize;
    // Add more blocks to ease SIMD processing
    // num_basicblocks to fully cover superblock, i.e. 128
    // This reduces branching in select
    num_superblocks = ((num_superblocks + 7) / 8) * 8;
    size_t num_basicblocks = num_superblocks * kBlocksPerSuperBlock;
    super_block_rank.resize(num_superblocks);
    basic_block_rank.resize(num_basicblocks);

    uint64_t super_block_sum = 0;
    uint16_t basic_block_sum = 0;

    for (size_t i = 0; i / kBasicBlockSize < basic_block_rank.size();
         i += kWordSize) {
      if (i % kSuperBlockSize == 0) {
        super_block_sum += basic_block_sum;
        super_block_rank[i / kSuperBlockSize] = super_block_sum;
        basic_block_sum = 0;
      }
      if (i % kBasicBlockSize == 0) {
        basic_block_rank[i / kBasicBlockSize] = basic_block_sum;
      }
      if (i / kWordSize < bits.size()) {
        basic_block_sum += std::popcount(bits[i / kWordSize]);
      }
    }
    max_rank = super_block_sum + basic_block_sum;
  }

  /**
   * @brief Calculate select samples
   */
  void build_select() {
    uint64_t milestone = kSelectSampleFrequency;
    uint64_t rank = 0;
    select_samples.emplace_back(0);
    for (size_t i = 0; i < bits.size(); ++i) {
      auto ones = std::popcount(bits[i]);
      if (rank + ones >= milestone) {
        auto pos = select_64(bits[i], milestone - rank - 1);
        // TODO: try including global rank into select samples to save
        //       a cache miss on global rank scan
        select_samples.emplace_back((64 * i + pos) / kSuperBlockSize);
        milestone += kSelectSampleFrequency;
      }
      rank += ones;
    }
  }

  /**
   * @brief first step of the select operation
   */
  uint64_t find_superblock(uint64_t rank) const {
    uint64_t left = select_samples[rank / kSelectSampleFrequency];

    auto rank_8 = _mm512_set1_epi64(rank);

    while (left + 7 < super_block_rank.size()) {
      auto reg_512 = _mm512_loadu_epi64(&super_block_rank[left]);
      auto cmp = _mm512_cmpge_epu64_mask(reg_512, rank_8);
      if (cmp) {
        return left + _tzcnt_u16(cmp) - 1;
      }
      left += 8;
    }
    if (left + 3 < super_block_rank.size()) {
      auto reg_256 = _mm256_loadu_epi64(&super_block_rank[left]);
      auto cmp = _mm256_cmpge_epu64_mask(reg_256, *(__m256i *)(&rank_8));
      if (cmp) {
        return left + _tzcnt_u16(cmp) - 1;
      }
      left += 4;
    }
    while (left < super_block_rank.size() && super_block_rank[left] < rank)
      left++;
    return left - 1;
  }

  /**
   * @brief SIMD-optimized linear scan
   * @details
   * Processes 32 16-bit entries at once (full cache line), so there is at most
   * 4 iterations.
   */
  uint64_t find_basicblock(uint16_t local_rank, uint64_t s_block) const {
    auto rank_32 = _mm512_set1_epi16(local_rank);
    auto pos = 0;

    for (size_t i = 0; i < 4; ++i) {
      auto batch =
          _mm512_loadu_epi16(&basic_block_rank[128 * s_block + 32 * i]);
      auto cmp = _mm512_cmplt_epu16_mask(batch, rank_32);
      auto count = std::popcount(cmp);
      if (count < 32) {
        return kBlocksPerSuperBlock * s_block + pos + count - 1;
      }
      pos += 32;
    }
    return kBlocksPerSuperBlock * s_block + pos - 1;
  }

  /**
   * @brief Interpolation search with SIMD optimization
   * @details
   * Similar to find_basicblock but initial guess is based on linear
   * interpolation, for random data it should make initial guess correct
   * most of the times, we start from the 32 wide block with interpolation
   * guess at the center, if we see that select result lie in lower blocks
   * we backoff to find_basicblock
   */
  uint64_t find_basicblock_is(uint16_t local_rank, uint64_t s_block) const {
    auto lower = super_block_rank[s_block];
    auto upper = super_block_rank[s_block + 1];

    uint64_t pos = kBlocksPerSuperBlock * local_rank / (upper - lower);
    pos = pos + 16 < 32 ? 0 : (pos - 16);
    pos = pos > 96 ? 96 : pos;
    auto rank_32 = _mm512_set1_epi16(local_rank);
    while (pos < 96) {
      auto batch = _mm512_loadu_epi16(&basic_block_rank[128 * s_block + pos]);
      auto cmp = _mm512_cmplt_epu16_mask(batch, rank_32);
      auto count = std::popcount(cmp);
      if (count == 0) {
        return find_basicblock(local_rank, s_block);
      }
      if (count < 32) {
        return kBlocksPerSuperBlock * s_block + pos + count - 1;
      }
      pos += 32;
    }
    pos = 96;
    auto batch = _mm512_loadu_epi16(&basic_block_rank[128 * s_block + pos]);
    auto cmp = _mm512_cmplt_epu16_mask(batch, rank_32);
    auto count = std::popcount(cmp);
    if (count == 0) {
      return find_basicblock(local_rank, s_block);
    }
    return kBlocksPerSuperBlock * s_block + pos + count - 1;
  }

public:
  /**
   * Constructor from an external array of uint64_t.
   */
  explicit BitVector(std::span<const uint64_t> bit_vector, size_t num_bits)
      : num_bits_(std::min(num_bits, bit_vector.size() * kWordSize)),
        padded_size_(((num_bits_ + kWordSize - 1) / kWordSize) * kWordSize),
        bits(bit_vector) {
    build_rank();
    build_select();
  }

  /**
   * Returns the number of bits in the vector
   */
  size_t size() const { return num_bits_; }

  /**
   * Get the bit at the specified position
   */
  int operator[](size_t pos) const {
    size_t word_idx = pos / kWordSize;
    size_t bit_off = pos % kWordSize;

    return (bits[word_idx] >> bit_off) & 1;
  }

  /**
   * Rank operation: count the number of 1-bits up to position pos (exclusive)
   * rank_1(pos) = number of 1s in positions [0...pos-1]
   */
  uint64_t rank(size_t pos) const {
    uint64_t b_block = pos / kBasicBlockSize;
    uint64_t s_block = pos / kSuperBlockSize;
    // Precomputed rank
    uint64_t result = super_block_rank[s_block] + basic_block_rank[b_block];
    // Basic block tail
    result += rank_512(&bits[b_block * kWordsPerBlock],
                       pos - (b_block * kBasicBlockSize));
    return result;
  }

  uint64_t select(size_t rank) const {
    if (rank > max_rank) [[unlikely]] {
      return num_bits_;
    }
    if (rank == 0) [[unlikely]] {
      return 0;
    }
    uint64_t s_block = find_superblock(rank);
    rank -= super_block_rank[s_block];
    auto pos = find_basicblock_is(rank, s_block);
    rank -= basic_block_rank[pos];
    pos *= kWordsPerBlock;

    // Final search
    if (pos + kWordsPerBlock - 1 < kWordsPerBlock) [[unlikely]] {
      size_t ones = std::popcount(bits[pos]);
      while (pos < bits.size() && ones < rank) {
        rank -= ones;
        ones = std::popcount(bits[++pos]);
      }
      return kWordSize * pos + select_64(bits[pos], rank - 1);
    }
    return kWordSize * pos + select_512(&bits[pos], rank - 1);
  }

  /**
   * Convert the bit vector to a binary string, for debug purpose only
   */
  std::string to_string() const {
    std::string result;
    result.reserve(num_bits_);

    for (size_t i = 0; i < num_bits_; i++) {
      result.push_back(operator[](i) ? '1' : '0');
    }

    return result;
  }
};

/**
 * Iterleaved owning version of the bit vector class with rank and
 * select operations. Interleaving in SDS is the optimization
 * that stores auxiliary index and original in the same array which
 * reduces the average number of cache misses.
 *
 * If we can afford copying original data then interleaved version
 * is prefered over regular one.
 *
 * Implementation follows the paper
 *
 * "SPIDER: Improved Succint Rank and Select Performance"
 * Matthew D. Laws, Jocelyn Bliven, Kit Conklin, Elyes Laalai, Samuel McCauley,
 * Zach S. Sturdevant
 *
 */
class BitVectorInterleaved {
private:
  constexpr static size_t kWordSize = 64;
  constexpr static size_t kSuperBlockRankIntSize = 64;
  constexpr static size_t kBasicBlockRankIntSize = 16;
  /**
   * 496 bits data + 16 bit local rank
   */
  constexpr static size_t kBasicBlockSize = 496;
  /**
   * 63488 = 496 * 128, so position of superblock can be obtained
   * from the position of basic block by dividing on 128 or
   * right shift on 7 bits which is cheaper then performing another
   * division.
   */
  constexpr static size_t kSuperBlockSize = 63488;
  constexpr static size_t kBlocksPerSuperBlock = 128;
  constexpr static size_t kWordsPerBlock = 8;

  const size_t num_bits_;
  std::vector<uint64_t> bits_interleaved;
  std::vector<uint64_t> super_block_rank;

  class BitReader {
    size_t iterator_64_ = 0;
    size_t offset_size_ = 0;
    size_t offset_bits_ = 0;
    std::span<const uint64_t> bits_;

  public:
    BitReader(std::span<const uint64_t> bits) : bits_(bits) {}
    uint64_t ReadBits64(size_t num_bits) {
      if (num_bits > 64) {
        num_bits = 64;
      }
      uint64_t result = offset_bits_ & first_bits_mask(num_bits);
      if (offset_size_ >= num_bits) {
        offset_bits_ >>= num_bits;
        offset_size_ -= num_bits;
        return result;
      }
      uint64_t next = bits_[iterator_64_++];
      result ^= (next & first_bits_mask(num_bits - offset_size_))
                << offset_size_;
      offset_bits_ = (num_bits - offset_size_ == 64)
                         ? 0
                         : next >> (num_bits - offset_size_);
      offset_size_ = 64 - (num_bits - offset_size_);
      return result;
    }
  };

public:
  /**
   * Constructor from an external array of uint64_t.
   */
  explicit BitVectorInterleaved(std::span<const uint64_t> bit_vector,
                                size_t num_bits)
      : num_bits_(std::min(num_bits, bit_vector.size() * kWordSize)) {
    build_rank_interleaved(bit_vector, num_bits);
  }

  static inline uint64_t first_bits_mask(size_t num) {
    return num >= 64 ? UINT64_MAX : ((1llu << num) - 1);
  }

  /**
   * Returns the number of bits in the vector
   */
  size_t size() const { return num_bits_; }

  /**
   * Get the bit at the specified position
   */
  int operator[](size_t pos) const {
    size_t block_id = pos / kBasicBlockSize;
    size_t block_bit = pos - block_id * kBasicBlockSize;
    size_t word_id = block_id * kWordsPerBlock + block_bit / kWordSize;
    size_t word_bit = block_bit % kWordSize;
    kWordSize;

    return (bits_interleaved[word_id] >> word_bit) & 1;
  }

  /**
   * Precompute rank for fast queries
   */
  void build_rank_interleaved(std::span<const uint64_t> bits, size_t num_bits) {
    size_t num_superblocks = 1 + (num_bits_ - 1) / kSuperBlockSize;
    super_block_rank.resize(num_superblocks);
    size_t num_basicblocks = 1 + (num_bits_ - 1) / kBasicBlockSize;
    bits_interleaved.resize(num_basicblocks * (512 / kWordSize));

    uint64_t super_block_sum = 0;
    uint16_t basic_block_sum = 0;
    auto bit_reader = BitReader(bits);

    for (size_t i = 0; i * kBasicBlockSize < num_bits; ++i) {
      if (i % (kSuperBlockSize / kBasicBlockSize) == 0) {
        super_block_sum += basic_block_sum;
        super_block_rank[i / (kSuperBlockSize / kBasicBlockSize)] =
            super_block_sum;
        basic_block_sum = 0;
      }
      bits_interleaved[i * (kWordsPerBlock) + 7] =
          static_cast<uint64_t>(basic_block_sum) << 48;

      for (size_t j = 0; j < 7 && kWordSize * (i + j) < num_bits; ++j) {
        bits_interleaved[i * (kWordsPerBlock) + j] = bit_reader.ReadBits64(
            std::min<uint64_t>(64ull, num_bits - i * kBasicBlockSize + j * kWordSize));
        basic_block_sum +=
            std::popcount(bits_interleaved[i * (kWordsPerBlock) + j]);
      }
      if ((i + 7) * kWordSize < num_bits) {
        auto v = bit_reader.ReadBits64(
            std::min<uint64_t>(48ull, num_bits - (i * kBasicBlockSize + 7 * kWordSize)));
        bits_interleaved[i * (kWordsPerBlock) + 7] ^= v;
        basic_block_sum += std::popcount(v);
      }
    }
  }

  /**
   * Rank operation: count the number of 1-bits up to position pos (exclusive)
   * rank_1(pos) = number of 1s in positions [0...pos-1]
   */
  uint64_t rank(size_t pos) const {
    // Multiplication/devisions
    uint64_t b_block = pos / kBasicBlockSize;
    uint64_t s_block = b_block / kBlocksPerSuperBlock;
    uint64_t b_block_pos = b_block * kWordsPerBlock;
    // Super block rank
    uint64_t result = super_block_rank[s_block];
    /**
     * Ok, so here's quite the important factor to load 512-bit region
     * at &bits_interleaved[b_block_pos], we store local rank as 16 last
     * bits of it. Prefetch should guarantee but seems like there is no
     * need for it.
     */
    // __builtin_prefetch(&bits_interleaved[b_block_pos]);
    result += rank_512(&bits_interleaved[b_block_pos],
                       pos - (b_block * kBasicBlockSize));
    result += bits_interleaved[b_block_pos + 7] >> 48;
    return result;
  }

  /**
   * Convert the bit vector to a binary string, for debug purpose only
   */
  std::string to_string() const {
    std::string result;
    result.reserve(num_bits_);

    for (size_t i = 0; i < num_bits_; i++) {
      result.push_back(operator[](i) ? '1' : '0');
    }

    return result;
  }
};

} // namespace pixie
>>>>>>> 642720ac
<|MERGE_RESOLUTION|>--- conflicted
+++ resolved
@@ -1,972 +1,478 @@
-<<<<<<< HEAD
-#pragma once
-
-#include <algorithm>
-#include <bit>
-#include <cstdint>
-#include <span>
-#include <string>
-#include <vector>
-
-#include "bits.h"
-
-namespace pixie {
-
-/**
- * @brief Non-interleaved non owning version of the bit vector class with rank
- * and select operations.
- *
- * @details
- * Implementation follows ideas from
- *
- * {1} "SPIDER: Improved Succint Rank and Select Performance"
- * Matthew D. Laws, Jocelyn Bliven, Kit Conklin, Elyes Laalai, Samuel McCauley,
- * Zach S. Sturdevant
- * https://github.com/williams-cs/spider
- *
- * {2} "Engineering compact data structures for rank and select queries on
- * bit vectors" Kurpicz F.
- * https://github.com/pasta-toolbox/bit_vector
- *
- * Essentially it is a 2 level structure of
- * - Super blocks of 2^16 bits
- * - Basic blocks of 512 bits
- * - Super block ranks of 64 bits resulting in ~ 0.98% overhead
- * - Basic block ranks of 16 bits resulting in ~ 3.125% overhead
- * - 64 bit Select samples of each 16384 bit ~ 0.39% overhead
- *
- * Rank is 2 table lookups + SIMD popcount in a 512 block.
- *
- * Select is
- * - Initial super block guess by precomputed sampling
- * - SIMD supported linear scan to find superblock
- * --- For random data we expect the scan to quickly find the block
- * --- As 8 64-bit ranks fits into a cache line we probably expect a single
- * --- cache miss to find a superblock. SIMD allows to perform a single scan
- * --- can of 8 ranks in 3-4 ops.
- * - SIMD supported linear scan to find basicblock
- * --- Super block consits of 128 basic blocks 16 bits rank each
- * --- This fits into 4x512-bit cache lines. The best way seems to
- * --- be just to linearly scan linearly, AVX-512 allowes to scan
- * --- the whole cache line at once.
- *
- * Currently I didn't compare it against {1} or {2}, performance is compatible
- * and is bottlenecked by cache misses. Usage of AVX-512 makes it limited for
- * current generation processors.
- *
- * This implementation does not involve interleaving, it is notable that
- * interleaving makes linear scans harder. I'd suggest that if interleaving is
- * to be involved it's probably super-basic rank interleaving like in {2}. We
- * lose ability to effectively perform linear scan on superblocks as we already
- * expect to have good guesses from select samples. Interleanign original data
- * with basic block ranks like in {1} some special guessing technique should be
- * involved (like {1} does).
- */
-class BitVector {
-private:
-  constexpr static size_t kWordSize = 64;
-  constexpr static size_t kSuperBlockRankIntSize = 64;
-  constexpr static size_t kBasicBlockRankIntSize = 16;
-  constexpr static size_t kBasicBlockSize = 512;
-  constexpr static size_t kSuperBlockSize = 65536;
-  constexpr static size_t kWordsPerBlock = 8;
-  constexpr static size_t kSelectSampleFrequency = 16384;
-  constexpr static size_t kBlocksPerSuperBlock = 128;
-
-  std::vector<uint64_t> super_block_rank;
-  std::vector<uint16_t> basic_block_rank;
-  std::vector<uint64_t> select_samples;
-  const size_t num_bits_;
-  const size_t padded_size_;
-  size_t max_rank;
-
-  std::span<const uint64_t> bits;
-
-  inline uint64_t first_bits_mask(size_t num) const {
-    return num >= 64 ? UINT64_MAX : ((1llu << num) - 1);
-  }
-
-  /**
-   * Precompute rank for fast queries
-   */
-  void build_rank() {
-    size_t num_superblocks = 8 + (padded_size_ - 1) / kSuperBlockSize;
-    // Add more blocks to ease SIMD processing
-    // num_basicblocks to fully cover superblock, i.e. 128
-    // This reduces branching in select
-    num_superblocks = ((num_superblocks + 7) / 8) * 8;
-    size_t num_basicblocks = num_superblocks * kBlocksPerSuperBlock;
-    super_block_rank.resize(num_superblocks);
-    basic_block_rank.resize(num_basicblocks);
-
-    uint64_t super_block_sum = 0;
-    uint16_t basic_block_sum = 0;
-
-    for (size_t i = 0; i / kBasicBlockSize < basic_block_rank.size();
-         i += kWordSize) {
-      if (i % kSuperBlockSize == 0) {
-        super_block_sum += basic_block_sum;
-        super_block_rank[i / kSuperBlockSize] = super_block_sum;
-        basic_block_sum = 0;
-      }
-      if (i % kBasicBlockSize == 0) {
-        basic_block_rank[i / kBasicBlockSize] = basic_block_sum;
-      }
-      if (i / kWordSize < bits.size()) {
-        basic_block_sum += std::popcount(bits[i / kWordSize]);
-      }
-    }
-    max_rank = super_block_sum + basic_block_sum;
-  }
-
-  /**
-   * @brief Calculate select samples
-   */
-  void build_select() {
-    uint64_t milestone = kSelectSampleFrequency;
-    uint64_t rank = 0;
-    select_samples.emplace_back(0);
-    for (size_t i = 0; i < bits.size(); ++i) {
-      auto ones = std::popcount(bits[i]);
-      if (rank + ones >= milestone) {
-        auto pos = select_64(bits[i], milestone - rank - 1);
-        // TODO: try including global rank into select samples to save
-        //       a cache miss on global rank scan
-        select_samples.emplace_back((64 * i + pos) / kSuperBlockSize);
-        milestone += kSelectSampleFrequency;
-      }
-      rank += ones;
-    }
-  }
-
-  /**
-   * @brief first step of the select operation
-   */
-  uint64_t find_superblock(uint64_t rank) const {
-    uint64_t left = select_samples[rank / kSelectSampleFrequency];
-
-    while (left + 7 < super_block_rank.size()) {
-      auto len = cmpl_pref_len_512(&super_block_rank[left], rank);
-      if (len < 8) {
-        return left + len - 1;
-      }
-      left += 8;
-    }
-    if (left + 3 < super_block_rank.size()) {
-      auto len = cmpl_pref_len_256(&super_block_rank[left], rank);
-      if (len < 4) {
-        return left + len - 1;
-      }
-      left += 4;
-    }
-    while (left < super_block_rank.size() && super_block_rank[left] < rank)
-      left++;
-    return left - 1;
-  }
-
-  /**
-   * @brief SIMD-optimized linear scan
-   * @details
-   * Processes 32 16-bit entries at once (full cache line), so there is at most
-   * 4 iterations.
-   */
-  uint64_t find_basicblock(uint16_t local_rank, uint64_t s_block) const {
-    auto pos = 0;
-
-    for (size_t i = 0; i < 4; ++i) {
-      auto count = cmpl_count_512(&basic_block_rank[128 * s_block + 32 * i], local_rank);
-      if (count < 32) {
-        return kBlocksPerSuperBlock * s_block + pos + count - 1;
-      }
-      pos += 32;
-    }
-    return kBlocksPerSuperBlock * s_block + pos - 1;
-  }
-
-  /**
-   * @brief Interpolation search with SIMD optimization
-   * @details
-   * Similar to find_basicblock but initial guess is based on linear
-   * interpolation, for random data it should make initial guess correct
-   * most of the times, we start from the 32 wide block with interpolation
-   * guess at the center, if we see that select result lie in lower blocks
-   * we backoff to find_basicblock
-   */
-  uint64_t find_basicblock_is(uint16_t local_rank, uint64_t s_block) const {
-    auto lower = super_block_rank[s_block];
-    auto upper = super_block_rank[s_block + 1];
-
-    uint64_t pos = kBlocksPerSuperBlock * local_rank / (upper - lower);
-    pos = pos + 16 < 32 ? 0 : (pos - 16);
-    pos = pos > 96 ? 96 : pos;
-    while (pos < 96) {
-      auto count = cmpl_count_512(&basic_block_rank[128 * s_block + pos], local_rank);
-      if (count == 0) {
-        return find_basicblock(local_rank, s_block);
-      }
-      if (count < 32) {
-        return kBlocksPerSuperBlock * s_block + pos + count - 1;
-      }
-      pos += 32;
-    }
-    pos = 96;
-    auto count = cmpl_count_512(&basic_block_rank[128 * s_block + pos], local_rank);
-    if (count == 0) {
-      return find_basicblock(local_rank, s_block);
-    }
-    return kBlocksPerSuperBlock * s_block + pos + count - 1;
-  }
-
-public:
-  /**
-   * Constructor from an external array of uint64_t.
-   */
-  explicit BitVector(std::span<const uint64_t> bit_vector, size_t num_bits)
-      : num_bits_(std::min(num_bits, bit_vector.size() * kWordSize)),
-        padded_size_(((num_bits_ + kWordSize - 1) / kWordSize) * kWordSize),
-        bits(bit_vector) {
-    build_rank();
-    build_select();
-  }
-
-  /**
-   * Returns the number of bits in the vector
-   */
-  size_t size() const { return num_bits_; }
-
-  /**
-   * Get the bit at the specified position
-   */
-  int operator[](size_t pos) const {
-    size_t word_idx = pos / kWordSize;
-    size_t bit_off = pos % kWordSize;
-
-    return (bits[word_idx] >> bit_off) & 1;
-  }
-
-  /**
-   * Rank operation: count the number of 1-bits up to position pos (exclusive)
-   * rank_1(pos) = number of 1s in positions [0...pos-1]
-   */
-  uint64_t rank(size_t pos) const {
-    uint64_t b_block = pos / kBasicBlockSize;
-    uint64_t s_block = pos / kSuperBlockSize;
-    // Precomputed rank
-    uint64_t result = super_block_rank[s_block] + basic_block_rank[b_block];
-    // Basic block tail
-    result += rank_512(&bits[b_block * kWordsPerBlock],
-                       pos - (b_block * kBasicBlockSize));
-    return result;
-  }
-
-  uint64_t select(size_t rank) const {
-    if (rank > max_rank) [[unlikely]] {
-      return num_bits_;
-    }
-    if (rank == 0) [[unlikely]] {
-      return 0;
-    }
-    uint64_t s_block = find_superblock(rank);
-    rank -= super_block_rank[s_block];
-    auto pos = find_basicblock_is(rank, s_block);
-    rank -= basic_block_rank[pos];
-    pos *= kWordsPerBlock;
-
-    // Final search
-    if (pos + kWordsPerBlock - 1 < kWordsPerBlock) [[unlikely]] {
-      size_t ones = std::popcount(bits[pos]);
-      while (pos < bits.size() && ones < rank) {
-        rank -= ones;
-        ones = std::popcount(bits[++pos]);
-      }
-      return kWordSize * pos + select_64(bits[pos], rank - 1);
-    }
-    return kWordSize * pos + select_512(&bits[pos], rank - 1);
-  }
-
-  /**
-   * Convert the bit vector to a binary string, for debug purpose only
-   */
-  std::string to_string() const {
-    std::string result;
-    result.reserve(num_bits_);
-
-    for (size_t i = 0; i < num_bits_; i++) {
-      result.push_back(operator[](i) ? '1' : '0');
-    }
-
-    return result;
-  }
-};
-
-/**
- * Iterleaved owning version of the bit vector class with rank and
- * select operations. Interleaving in SDS is the optimization
- * that stores auxiliary index and original in the same array which
- * reduces the average number of cache misses.
- *
- * If we can afford copying original data then interleaved version
- * is prefered over regular one.
- *
- * Implementation follows the paper
- *
- * "SPIDER: Improved Succint Rank and Select Performance"
- * Matthew D. Laws, Jocelyn Bliven, Kit Conklin, Elyes Laalai, Samuel McCauley,
- * Zach S. Sturdevant
- *
- */
-class BitVectorInterleaved {
-private:
-  constexpr static size_t kWordSize = 64;
-  constexpr static size_t kSuperBlockRankIntSize = 64;
-  constexpr static size_t kBasicBlockRankIntSize = 16;
-  /**
-   * 496 bits data + 16 bit local rank
-   */
-  constexpr static size_t kBasicBlockSize = 496;
-  /**
-   * 63488 = 496 * 128, so position of superblock can be obtained
-   * from the position of basic block by dividing on 128 or
-   * right shift on 7 bits which is cheaper then performing another
-   * division.
-   */
-  constexpr static size_t kSuperBlockSize = 63488;
-  constexpr static size_t kBlocksPerSuperBlock = 128;
-  constexpr static size_t kWordsPerBlock = 8;
-
-  const size_t num_bits_;
-  std::vector<uint64_t> bits_interleaved;
-  std::vector<uint64_t> super_block_rank;
-
-  class BitReader {
-    size_t iterator_64_ = 0;
-    size_t offset_size_ = 0;
-    size_t offset_bits_ = 0;
-    std::span<const uint64_t> bits_;
-
-  public:
-    BitReader(std::span<const uint64_t> bits) : bits_(bits) {}
-    uint64_t ReadBits64(size_t num_bits) {
-      if (num_bits > 64) {
-        num_bits = 64;
-      }
-      uint64_t result = offset_bits_ & first_bits_mask(num_bits);
-      if (offset_size_ >= num_bits) {
-        offset_bits_ >>= num_bits;
-        offset_size_ -= num_bits;
-        return result;
-      }
-      uint64_t next = bits_[iterator_64_++];
-      result ^= (next & first_bits_mask(num_bits - offset_size_))
-                << offset_size_;
-      offset_bits_ = (num_bits - offset_size_ == 64)
-                         ? 0
-                         : next >> (num_bits - offset_size_);
-      offset_size_ = 64 - (num_bits - offset_size_);
-      return result;
-    }
-  };
-
-public:
-  /**
-   * Constructor from an external array of uint64_t.
-   */
-  explicit BitVectorInterleaved(std::span<const uint64_t> bit_vector,
-                                size_t num_bits)
-      : num_bits_(std::min(num_bits, bit_vector.size() * kWordSize)) {
-    build_rank_interleaved(bit_vector, num_bits);
-  }
-
-  static inline uint64_t first_bits_mask(size_t num) {
-    return num >= 64 ? UINT64_MAX : ((1llu << num) - 1);
-  }
-
-  /**
-   * Returns the number of bits in the vector
-   */
-  size_t size() const { return num_bits_; }
-
-  /**
-   * Get the bit at the specified position
-   */
-  int operator[](size_t pos) const {
-    size_t block_id = pos / kBasicBlockSize;
-    size_t block_bit = pos - block_id * kBasicBlockSize;
-    size_t word_id = block_id * kWordsPerBlock + block_bit / kWordSize;
-    size_t word_bit = block_bit % kWordSize;
-    kWordSize;
-
-    return (bits_interleaved[word_id] >> word_bit) & 1;
-  }
-
-  /**
-   * Precompute rank for fast queries
-   */
-  void build_rank_interleaved(std::span<const uint64_t> bits, size_t num_bits) {
-    size_t num_superblocks = 1 + (num_bits_ - 1) / kSuperBlockSize;
-    super_block_rank.resize(num_superblocks);
-    size_t num_basicblocks = 1 + (num_bits_ - 1) / kBasicBlockSize;
-    bits_interleaved.resize(num_basicblocks * (512 / kWordSize));
-
-    uint64_t super_block_sum = 0;
-    uint16_t basic_block_sum = 0;
-    auto bit_reader = BitReader(bits);
-
-    for (size_t i = 0; i * kBasicBlockSize < num_bits; ++i) {
-      if (i % (kSuperBlockSize / kBasicBlockSize) == 0) {
-        super_block_sum += basic_block_sum;
-        super_block_rank[i / (kSuperBlockSize / kBasicBlockSize)] =
-            super_block_sum;
-        basic_block_sum = 0;
-      }
-      bits_interleaved[i * (kWordsPerBlock) + 7] =
-          static_cast<uint64_t>(basic_block_sum) << 48;
-
-      for (size_t j = 0; j < 7 && kWordSize * (i + j) < num_bits; ++j) {
-        bits_interleaved[i * (kWordsPerBlock) + j] = bit_reader.ReadBits64(
-            std::min(64ull, num_bits - i * kBasicBlockSize + j * kWordSize));
-        basic_block_sum +=
-            std::popcount(bits_interleaved[i * (kWordsPerBlock) + j]);
-      }
-      if ((i + 7) * kWordSize < num_bits) {
-        auto v = bit_reader.ReadBits64(
-            std::min(48ull, num_bits - (i * kBasicBlockSize + 7 * kWordSize)));
-        bits_interleaved[i * (kWordsPerBlock) + 7] ^= v;
-        basic_block_sum += std::popcount(v);
-      }
-    }
-  }
-
-  /**
-   * Rank operation: count the number of 1-bits up to position pos (exclusive)
-   * rank_1(pos) = number of 1s in positions [0...pos-1]
-   */
-  uint64_t rank(size_t pos) const {
-    // Multiplication/devisions
-    uint64_t b_block = pos / kBasicBlockSize;
-    uint64_t s_block = b_block / kBlocksPerSuperBlock;
-    uint64_t b_block_pos = b_block * kWordsPerBlock;
-    // Super block rank
-    uint64_t result = super_block_rank[s_block];
-    /**
-     * Ok, so here's quite the important factor to load 512-bit region
-     * at &bits_interleaved[b_block_pos], we store local rank as 16 last
-     * bits of it. Prefetch should guarantee but seems like there is no
-     * need for it.
-     */
-    // __builtin_prefetch(&bits_interleaved[b_block_pos]);
-    result += rank_512(&bits_interleaved[b_block_pos],
-                       pos - (b_block * kBasicBlockSize));
-    result += bits_interleaved[b_block_pos + 7] >> 48;
-    return result;
-  }
-
-  /**
-   * Convert the bit vector to a binary string, for debug purpose only
-   */
-  std::string to_string() const {
-    std::string result;
-    result.reserve(num_bits_);
-
-    for (size_t i = 0; i < num_bits_; i++) {
-      result.push_back(operator[](i) ? '1' : '0');
-    }
-
-    return result;
-  }
-};
-
-} // namespace pixie
-=======
-#pragma once
-
-#include <algorithm>
-#include <bit>
-#include <cstdint>
-#include <span>
-#include <string>
-#include <vector>
-
-#include "bits.h"
-
-namespace pixie {
-
-/**
- * @brief Non-interleaved non owning version of the bit vector class with rank
- * and select operations.
- *
- * @details
- * Implementation follows ideas from
- *
- * {1} "SPIDER: Improved Succint Rank and Select Performance"
- * Matthew D. Laws, Jocelyn Bliven, Kit Conklin, Elyes Laalai, Samuel McCauley,
- * Zach S. Sturdevant
- * https://github.com/williams-cs/spider
- *
- * {2} "Engineering compact data structures for rank and select queries on
- * bit vectors" Kurpicz F.
- * https://github.com/pasta-toolbox/bit_vector
- *
- * Essentially it is a 2 level structure of
- * - Super blocks of 2^16 bits
- * - Basic blocks of 512 bits
- * - Super block ranks of 64 bits resulting in ~ 0.98% overhead
- * - Basic block ranks of 16 bits resulting in ~ 3.125% overhead
- * - 64 bit Select samples of each 16384 bit ~ 0.39% overhead
- *
- * Rank is 2 table lookups + SIMD popcount in a 512 block.
- *
- * Select is
- * - Initial super block guess by precomputed sampling
- * - SIMD supported linear scan to find superblock
- * --- For random data we expect the scan to quickly find the block
- * --- As 8 64-bit ranks fits into a cache line we probably expect a single
- * --- cache miss to find a superblock. SIMD allows to perform a single scan
- * --- can of 8 ranks in 3-4 ops.
- * - SIMD supported linear scan to find basicblock
- * --- Super block consits of 128 basic blocks 16 bits rank each
- * --- This fits into 4x512-bit cache lines. The best way seems to
- * --- be just to linearly scan linearly, AVX-512 allowes to scan
- * --- the whole cache line at once.
- *
- * Currently I didn't compare it against {1} or {2}, performance is compatible
- * and is bottlenecked by cache misses. Usage of AVX-512 makes it limited for
- * current generation processors.
- *
- * This implementation does not involve interleaving, it is notable that
- * interleaving makes linear scans harder. I'd suggest that if interleaving is
- * to be involved it's probably super-basic rank interleaving like in {2}. We
- * lose ability to effectively perform linear scan on superblocks as we already
- * expect to have good guesses from select samples. Interleanign original data
- * with basic block ranks like in {1} some special guessing technique should be
- * involved (like {1} does).
- */
-class BitVector {
-private:
-  constexpr static size_t kWordSize = 64;
-  constexpr static size_t kSuperBlockRankIntSize = 64;
-  constexpr static size_t kBasicBlockRankIntSize = 16;
-  constexpr static size_t kBasicBlockSize = 512;
-  constexpr static size_t kSuperBlockSize = 65536;
-  constexpr static size_t kWordsPerBlock = 8;
-  constexpr static size_t kSelectSampleFrequency = 16384;
-  constexpr static size_t kBlocksPerSuperBlock = 128;
-
-  std::vector<uint64_t> super_block_rank;
-  std::vector<uint16_t> basic_block_rank;
-  std::vector<uint64_t> select_samples;
-  const size_t num_bits_;
-  const size_t padded_size_;
-  size_t max_rank;
-
-  std::span<const uint64_t> bits;
-
-  inline uint64_t first_bits_mask(size_t num) const {
-    return num >= 64 ? UINT64_MAX : ((1llu << num) - 1);
-  }
-
-  /**
-   * Precompute rank for fast queries
-   */
-  void build_rank() {
-    size_t num_superblocks = 8 + (padded_size_ - 1) / kSuperBlockSize;
-    // Add more blocks to ease SIMD processing
-    // num_basicblocks to fully cover superblock, i.e. 128
-    // This reduces branching in select
-    num_superblocks = ((num_superblocks + 7) / 8) * 8;
-    size_t num_basicblocks = num_superblocks * kBlocksPerSuperBlock;
-    super_block_rank.resize(num_superblocks);
-    basic_block_rank.resize(num_basicblocks);
-
-    uint64_t super_block_sum = 0;
-    uint16_t basic_block_sum = 0;
-
-    for (size_t i = 0; i / kBasicBlockSize < basic_block_rank.size();
-         i += kWordSize) {
-      if (i % kSuperBlockSize == 0) {
-        super_block_sum += basic_block_sum;
-        super_block_rank[i / kSuperBlockSize] = super_block_sum;
-        basic_block_sum = 0;
-      }
-      if (i % kBasicBlockSize == 0) {
-        basic_block_rank[i / kBasicBlockSize] = basic_block_sum;
-      }
-      if (i / kWordSize < bits.size()) {
-        basic_block_sum += std::popcount(bits[i / kWordSize]);
-      }
-    }
-    max_rank = super_block_sum + basic_block_sum;
-  }
-
-  /**
-   * @brief Calculate select samples
-   */
-  void build_select() {
-    uint64_t milestone = kSelectSampleFrequency;
-    uint64_t rank = 0;
-    select_samples.emplace_back(0);
-    for (size_t i = 0; i < bits.size(); ++i) {
-      auto ones = std::popcount(bits[i]);
-      if (rank + ones >= milestone) {
-        auto pos = select_64(bits[i], milestone - rank - 1);
-        // TODO: try including global rank into select samples to save
-        //       a cache miss on global rank scan
-        select_samples.emplace_back((64 * i + pos) / kSuperBlockSize);
-        milestone += kSelectSampleFrequency;
-      }
-      rank += ones;
-    }
-  }
-
-  /**
-   * @brief first step of the select operation
-   */
-  uint64_t find_superblock(uint64_t rank) const {
-    uint64_t left = select_samples[rank / kSelectSampleFrequency];
-
-    auto rank_8 = _mm512_set1_epi64(rank);
-
-    while (left + 7 < super_block_rank.size()) {
-      auto reg_512 = _mm512_loadu_epi64(&super_block_rank[left]);
-      auto cmp = _mm512_cmpge_epu64_mask(reg_512, rank_8);
-      if (cmp) {
-        return left + _tzcnt_u16(cmp) - 1;
-      }
-      left += 8;
-    }
-    if (left + 3 < super_block_rank.size()) {
-      auto reg_256 = _mm256_loadu_epi64(&super_block_rank[left]);
-      auto cmp = _mm256_cmpge_epu64_mask(reg_256, *(__m256i *)(&rank_8));
-      if (cmp) {
-        return left + _tzcnt_u16(cmp) - 1;
-      }
-      left += 4;
-    }
-    while (left < super_block_rank.size() && super_block_rank[left] < rank)
-      left++;
-    return left - 1;
-  }
-
-  /**
-   * @brief SIMD-optimized linear scan
-   * @details
-   * Processes 32 16-bit entries at once (full cache line), so there is at most
-   * 4 iterations.
-   */
-  uint64_t find_basicblock(uint16_t local_rank, uint64_t s_block) const {
-    auto rank_32 = _mm512_set1_epi16(local_rank);
-    auto pos = 0;
-
-    for (size_t i = 0; i < 4; ++i) {
-      auto batch =
-          _mm512_loadu_epi16(&basic_block_rank[128 * s_block + 32 * i]);
-      auto cmp = _mm512_cmplt_epu16_mask(batch, rank_32);
-      auto count = std::popcount(cmp);
-      if (count < 32) {
-        return kBlocksPerSuperBlock * s_block + pos + count - 1;
-      }
-      pos += 32;
-    }
-    return kBlocksPerSuperBlock * s_block + pos - 1;
-  }
-
-  /**
-   * @brief Interpolation search with SIMD optimization
-   * @details
-   * Similar to find_basicblock but initial guess is based on linear
-   * interpolation, for random data it should make initial guess correct
-   * most of the times, we start from the 32 wide block with interpolation
-   * guess at the center, if we see that select result lie in lower blocks
-   * we backoff to find_basicblock
-   */
-  uint64_t find_basicblock_is(uint16_t local_rank, uint64_t s_block) const {
-    auto lower = super_block_rank[s_block];
-    auto upper = super_block_rank[s_block + 1];
-
-    uint64_t pos = kBlocksPerSuperBlock * local_rank / (upper - lower);
-    pos = pos + 16 < 32 ? 0 : (pos - 16);
-    pos = pos > 96 ? 96 : pos;
-    auto rank_32 = _mm512_set1_epi16(local_rank);
-    while (pos < 96) {
-      auto batch = _mm512_loadu_epi16(&basic_block_rank[128 * s_block + pos]);
-      auto cmp = _mm512_cmplt_epu16_mask(batch, rank_32);
-      auto count = std::popcount(cmp);
-      if (count == 0) {
-        return find_basicblock(local_rank, s_block);
-      }
-      if (count < 32) {
-        return kBlocksPerSuperBlock * s_block + pos + count - 1;
-      }
-      pos += 32;
-    }
-    pos = 96;
-    auto batch = _mm512_loadu_epi16(&basic_block_rank[128 * s_block + pos]);
-    auto cmp = _mm512_cmplt_epu16_mask(batch, rank_32);
-    auto count = std::popcount(cmp);
-    if (count == 0) {
-      return find_basicblock(local_rank, s_block);
-    }
-    return kBlocksPerSuperBlock * s_block + pos + count - 1;
-  }
-
-public:
-  /**
-   * Constructor from an external array of uint64_t.
-   */
-  explicit BitVector(std::span<const uint64_t> bit_vector, size_t num_bits)
-      : num_bits_(std::min(num_bits, bit_vector.size() * kWordSize)),
-        padded_size_(((num_bits_ + kWordSize - 1) / kWordSize) * kWordSize),
-        bits(bit_vector) {
-    build_rank();
-    build_select();
-  }
-
-  /**
-   * Returns the number of bits in the vector
-   */
-  size_t size() const { return num_bits_; }
-
-  /**
-   * Get the bit at the specified position
-   */
-  int operator[](size_t pos) const {
-    size_t word_idx = pos / kWordSize;
-    size_t bit_off = pos % kWordSize;
-
-    return (bits[word_idx] >> bit_off) & 1;
-  }
-
-  /**
-   * Rank operation: count the number of 1-bits up to position pos (exclusive)
-   * rank_1(pos) = number of 1s in positions [0...pos-1]
-   */
-  uint64_t rank(size_t pos) const {
-    uint64_t b_block = pos / kBasicBlockSize;
-    uint64_t s_block = pos / kSuperBlockSize;
-    // Precomputed rank
-    uint64_t result = super_block_rank[s_block] + basic_block_rank[b_block];
-    // Basic block tail
-    result += rank_512(&bits[b_block * kWordsPerBlock],
-                       pos - (b_block * kBasicBlockSize));
-    return result;
-  }
-
-  uint64_t select(size_t rank) const {
-    if (rank > max_rank) [[unlikely]] {
-      return num_bits_;
-    }
-    if (rank == 0) [[unlikely]] {
-      return 0;
-    }
-    uint64_t s_block = find_superblock(rank);
-    rank -= super_block_rank[s_block];
-    auto pos = find_basicblock_is(rank, s_block);
-    rank -= basic_block_rank[pos];
-    pos *= kWordsPerBlock;
-
-    // Final search
-    if (pos + kWordsPerBlock - 1 < kWordsPerBlock) [[unlikely]] {
-      size_t ones = std::popcount(bits[pos]);
-      while (pos < bits.size() && ones < rank) {
-        rank -= ones;
-        ones = std::popcount(bits[++pos]);
-      }
-      return kWordSize * pos + select_64(bits[pos], rank - 1);
-    }
-    return kWordSize * pos + select_512(&bits[pos], rank - 1);
-  }
-
-  /**
-   * Convert the bit vector to a binary string, for debug purpose only
-   */
-  std::string to_string() const {
-    std::string result;
-    result.reserve(num_bits_);
-
-    for (size_t i = 0; i < num_bits_; i++) {
-      result.push_back(operator[](i) ? '1' : '0');
-    }
-
-    return result;
-  }
-};
-
-/**
- * Iterleaved owning version of the bit vector class with rank and
- * select operations. Interleaving in SDS is the optimization
- * that stores auxiliary index and original in the same array which
- * reduces the average number of cache misses.
- *
- * If we can afford copying original data then interleaved version
- * is prefered over regular one.
- *
- * Implementation follows the paper
- *
- * "SPIDER: Improved Succint Rank and Select Performance"
- * Matthew D. Laws, Jocelyn Bliven, Kit Conklin, Elyes Laalai, Samuel McCauley,
- * Zach S. Sturdevant
- *
- */
-class BitVectorInterleaved {
-private:
-  constexpr static size_t kWordSize = 64;
-  constexpr static size_t kSuperBlockRankIntSize = 64;
-  constexpr static size_t kBasicBlockRankIntSize = 16;
-  /**
-   * 496 bits data + 16 bit local rank
-   */
-  constexpr static size_t kBasicBlockSize = 496;
-  /**
-   * 63488 = 496 * 128, so position of superblock can be obtained
-   * from the position of basic block by dividing on 128 or
-   * right shift on 7 bits which is cheaper then performing another
-   * division.
-   */
-  constexpr static size_t kSuperBlockSize = 63488;
-  constexpr static size_t kBlocksPerSuperBlock = 128;
-  constexpr static size_t kWordsPerBlock = 8;
-
-  const size_t num_bits_;
-  std::vector<uint64_t> bits_interleaved;
-  std::vector<uint64_t> super_block_rank;
-
-  class BitReader {
-    size_t iterator_64_ = 0;
-    size_t offset_size_ = 0;
-    size_t offset_bits_ = 0;
-    std::span<const uint64_t> bits_;
-
-  public:
-    BitReader(std::span<const uint64_t> bits) : bits_(bits) {}
-    uint64_t ReadBits64(size_t num_bits) {
-      if (num_bits > 64) {
-        num_bits = 64;
-      }
-      uint64_t result = offset_bits_ & first_bits_mask(num_bits);
-      if (offset_size_ >= num_bits) {
-        offset_bits_ >>= num_bits;
-        offset_size_ -= num_bits;
-        return result;
-      }
-      uint64_t next = bits_[iterator_64_++];
-      result ^= (next & first_bits_mask(num_bits - offset_size_))
-                << offset_size_;
-      offset_bits_ = (num_bits - offset_size_ == 64)
-                         ? 0
-                         : next >> (num_bits - offset_size_);
-      offset_size_ = 64 - (num_bits - offset_size_);
-      return result;
-    }
-  };
-
-public:
-  /**
-   * Constructor from an external array of uint64_t.
-   */
-  explicit BitVectorInterleaved(std::span<const uint64_t> bit_vector,
-                                size_t num_bits)
-      : num_bits_(std::min(num_bits, bit_vector.size() * kWordSize)) {
-    build_rank_interleaved(bit_vector, num_bits);
-  }
-
-  static inline uint64_t first_bits_mask(size_t num) {
-    return num >= 64 ? UINT64_MAX : ((1llu << num) - 1);
-  }
-
-  /**
-   * Returns the number of bits in the vector
-   */
-  size_t size() const { return num_bits_; }
-
-  /**
-   * Get the bit at the specified position
-   */
-  int operator[](size_t pos) const {
-    size_t block_id = pos / kBasicBlockSize;
-    size_t block_bit = pos - block_id * kBasicBlockSize;
-    size_t word_id = block_id * kWordsPerBlock + block_bit / kWordSize;
-    size_t word_bit = block_bit % kWordSize;
-    kWordSize;
-
-    return (bits_interleaved[word_id] >> word_bit) & 1;
-  }
-
-  /**
-   * Precompute rank for fast queries
-   */
-  void build_rank_interleaved(std::span<const uint64_t> bits, size_t num_bits) {
-    size_t num_superblocks = 1 + (num_bits_ - 1) / kSuperBlockSize;
-    super_block_rank.resize(num_superblocks);
-    size_t num_basicblocks = 1 + (num_bits_ - 1) / kBasicBlockSize;
-    bits_interleaved.resize(num_basicblocks * (512 / kWordSize));
-
-    uint64_t super_block_sum = 0;
-    uint16_t basic_block_sum = 0;
-    auto bit_reader = BitReader(bits);
-
-    for (size_t i = 0; i * kBasicBlockSize < num_bits; ++i) {
-      if (i % (kSuperBlockSize / kBasicBlockSize) == 0) {
-        super_block_sum += basic_block_sum;
-        super_block_rank[i / (kSuperBlockSize / kBasicBlockSize)] =
-            super_block_sum;
-        basic_block_sum = 0;
-      }
-      bits_interleaved[i * (kWordsPerBlock) + 7] =
-          static_cast<uint64_t>(basic_block_sum) << 48;
-
-      for (size_t j = 0; j < 7 && kWordSize * (i + j) < num_bits; ++j) {
-        bits_interleaved[i * (kWordsPerBlock) + j] = bit_reader.ReadBits64(
-            std::min<uint64_t>(64ull, num_bits - i * kBasicBlockSize + j * kWordSize));
-        basic_block_sum +=
-            std::popcount(bits_interleaved[i * (kWordsPerBlock) + j]);
-      }
-      if ((i + 7) * kWordSize < num_bits) {
-        auto v = bit_reader.ReadBits64(
-            std::min<uint64_t>(48ull, num_bits - (i * kBasicBlockSize + 7 * kWordSize)));
-        bits_interleaved[i * (kWordsPerBlock) + 7] ^= v;
-        basic_block_sum += std::popcount(v);
-      }
-    }
-  }
-
-  /**
-   * Rank operation: count the number of 1-bits up to position pos (exclusive)
-   * rank_1(pos) = number of 1s in positions [0...pos-1]
-   */
-  uint64_t rank(size_t pos) const {
-    // Multiplication/devisions
-    uint64_t b_block = pos / kBasicBlockSize;
-    uint64_t s_block = b_block / kBlocksPerSuperBlock;
-    uint64_t b_block_pos = b_block * kWordsPerBlock;
-    // Super block rank
-    uint64_t result = super_block_rank[s_block];
-    /**
-     * Ok, so here's quite the important factor to load 512-bit region
-     * at &bits_interleaved[b_block_pos], we store local rank as 16 last
-     * bits of it. Prefetch should guarantee but seems like there is no
-     * need for it.
-     */
-    // __builtin_prefetch(&bits_interleaved[b_block_pos]);
-    result += rank_512(&bits_interleaved[b_block_pos],
-                       pos - (b_block * kBasicBlockSize));
-    result += bits_interleaved[b_block_pos + 7] >> 48;
-    return result;
-  }
-
-  /**
-   * Convert the bit vector to a binary string, for debug purpose only
-   */
-  std::string to_string() const {
-    std::string result;
-    result.reserve(num_bits_);
-
-    for (size_t i = 0; i < num_bits_; i++) {
-      result.push_back(operator[](i) ? '1' : '0');
-    }
-
-    return result;
-  }
-};
-
-} // namespace pixie
->>>>>>> 642720ac
+#pragma once
+
+#include <algorithm>
+#include <bit>
+#include <cstdint>
+#include <span>
+#include <string>
+#include <vector>
+
+#include "bits.h"
+
+namespace pixie {
+
+/**
+ * @brief Non-interleaved non owning version of the bit vector class with rank
+ * and select operations.
+ *
+ * @details
+ * Implementation follows ideas from
+ *
+ * {1} "SPIDER: Improved Succint Rank and Select Performance"
+ * Matthew D. Laws, Jocelyn Bliven, Kit Conklin, Elyes Laalai, Samuel McCauley,
+ * Zach S. Sturdevant
+ * https://github.com/williams-cs/spider
+ *
+ * {2} "Engineering compact data structures for rank and select queries on
+ * bit vectors" Kurpicz F.
+ * https://github.com/pasta-toolbox/bit_vector
+ *
+ * Essentially it is a 2 level structure of
+ * - Super blocks of 2^16 bits
+ * - Basic blocks of 512 bits
+ * - Super block ranks of 64 bits resulting in ~ 0.98% overhead
+ * - Basic block ranks of 16 bits resulting in ~ 3.125% overhead
+ * - 64 bit Select samples of each 16384 bit ~ 0.39% overhead
+ *
+ * Rank is 2 table lookups + SIMD popcount in a 512 block.
+ *
+ * Select is
+ * - Initial super block guess by precomputed sampling
+ * - SIMD supported linear scan to find superblock
+ * --- For random data we expect the scan to quickly find the block
+ * --- As 8 64-bit ranks fits into a cache line we probably expect a single
+ * --- cache miss to find a superblock. SIMD allows to perform a single scan
+ * --- can of 8 ranks in 3-4 ops.
+ * - SIMD supported linear scan to find basicblock
+ * --- Super block consits of 128 basic blocks 16 bits rank each
+ * --- This fits into 4x512-bit cache lines. The best way seems to
+ * --- be just to linearly scan linearly, AVX-512 allowes to scan
+ * --- the whole cache line at once.
+ *
+ * Currently I didn't compare it against {1} or {2}, performance is compatible
+ * and is bottlenecked by cache misses. Usage of AVX-512 makes it limited for
+ * current generation processors.
+ *
+ * This implementation does not involve interleaving, it is notable that
+ * interleaving makes linear scans harder. I'd suggest that if interleaving is
+ * to be involved it's probably super-basic rank interleaving like in {2}. We
+ * lose ability to effectively perform linear scan on superblocks as we already
+ * expect to have good guesses from select samples. Interleanign original data
+ * with basic block ranks like in {1} some special guessing technique should be
+ * involved (like {1} does).
+ */
+class BitVector {
+private:
+  constexpr static size_t kWordSize = 64;
+  constexpr static size_t kSuperBlockRankIntSize = 64;
+  constexpr static size_t kBasicBlockRankIntSize = 16;
+  constexpr static size_t kBasicBlockSize = 512;
+  constexpr static size_t kSuperBlockSize = 65536;
+  constexpr static size_t kWordsPerBlock = 8;
+  constexpr static size_t kSelectSampleFrequency = 16384;
+  constexpr static size_t kBlocksPerSuperBlock = 128;
+
+  std::vector<uint64_t> super_block_rank;
+  std::vector<uint16_t> basic_block_rank;
+  std::vector<uint64_t> select_samples;
+  const size_t num_bits_;
+  const size_t padded_size_;
+  size_t max_rank;
+
+  std::span<const uint64_t> bits;
+
+  inline uint64_t first_bits_mask(size_t num) const {
+    return num >= 64 ? UINT64_MAX : ((1llu << num) - 1);
+  }
+
+  /**
+   * Precompute rank for fast queries
+   */
+  void build_rank() {
+    size_t num_superblocks = 8 + (padded_size_ - 1) / kSuperBlockSize;
+    // Add more blocks to ease SIMD processing
+    // num_basicblocks to fully cover superblock, i.e. 128
+    // This reduces branching in select
+    num_superblocks = ((num_superblocks + 7) / 8) * 8;
+    size_t num_basicblocks = num_superblocks * kBlocksPerSuperBlock;
+    super_block_rank.resize(num_superblocks);
+    basic_block_rank.resize(num_basicblocks);
+
+    uint64_t super_block_sum = 0;
+    uint16_t basic_block_sum = 0;
+
+    for (size_t i = 0; i / kBasicBlockSize < basic_block_rank.size();
+         i += kWordSize) {
+      if (i % kSuperBlockSize == 0) {
+        super_block_sum += basic_block_sum;
+        super_block_rank[i / kSuperBlockSize] = super_block_sum;
+        basic_block_sum = 0;
+      }
+      if (i % kBasicBlockSize == 0) {
+        basic_block_rank[i / kBasicBlockSize] = basic_block_sum;
+      }
+      if (i / kWordSize < bits.size()) {
+        basic_block_sum += std::popcount(bits[i / kWordSize]);
+      }
+    }
+    max_rank = super_block_sum + basic_block_sum;
+  }
+
+  /**
+   * @brief Calculate select samples
+   */
+  void build_select() {
+    uint64_t milestone = kSelectSampleFrequency;
+    uint64_t rank = 0;
+    select_samples.emplace_back(0);
+    for (size_t i = 0; i < bits.size(); ++i) {
+      auto ones = std::popcount(bits[i]);
+      if (rank + ones >= milestone) {
+        auto pos = select_64(bits[i], milestone - rank - 1);
+        // TODO: try including global rank into select samples to save
+        //       a cache miss on global rank scan
+        select_samples.emplace_back((64 * i + pos) / kSuperBlockSize);
+        milestone += kSelectSampleFrequency;
+      }
+      rank += ones;
+    }
+  }
+
+  /**
+   * @brief first step of the select operation
+   */
+  uint64_t find_superblock(uint64_t rank) const {
+    uint64_t left = select_samples[rank / kSelectSampleFrequency];
+
+    while (left + 7 < super_block_rank.size()) {
+      auto len = cmpl_pref_len_512(&super_block_rank[left], rank);
+      if (len < 8) {
+        return left + len - 1;
+      }
+      left += 8;
+    }
+    if (left + 3 < super_block_rank.size()) {
+      auto len = cmpl_pref_len_256(&super_block_rank[left], rank);
+      if (len < 4) {
+        return left + len - 1;
+      }
+      left += 4;
+    }
+    while (left < super_block_rank.size() && super_block_rank[left] < rank)
+      left++;
+    return left - 1;
+  }
+
+  /**
+   * @brief SIMD-optimized linear scan
+   * @details
+   * Processes 32 16-bit entries at once (full cache line), so there is at most
+   * 4 iterations.
+   */
+  uint64_t find_basicblock(uint16_t local_rank, uint64_t s_block) const {
+    auto pos = 0;
+
+    for (size_t i = 0; i < 4; ++i) {
+      auto count = cmpl_count_512(&basic_block_rank[128 * s_block + 32 * i], local_rank);
+      if (count < 32) {
+        return kBlocksPerSuperBlock * s_block + pos + count - 1;
+      }
+      pos += 32;
+    }
+    return kBlocksPerSuperBlock * s_block + pos - 1;
+  }
+
+  /**
+   * @brief Interpolation search with SIMD optimization
+   * @details
+   * Similar to find_basicblock but initial guess is based on linear
+   * interpolation, for random data it should make initial guess correct
+   * most of the times, we start from the 32 wide block with interpolation
+   * guess at the center, if we see that select result lie in lower blocks
+   * we backoff to find_basicblock
+   */
+  uint64_t find_basicblock_is(uint16_t local_rank, uint64_t s_block) const {
+    auto lower = super_block_rank[s_block];
+    auto upper = super_block_rank[s_block + 1];
+
+    uint64_t pos = kBlocksPerSuperBlock * local_rank / (upper - lower);
+    pos = pos + 16 < 32 ? 0 : (pos - 16);
+    pos = pos > 96 ? 96 : pos;
+    while (pos < 96) {
+      auto count = cmpl_count_512(&basic_block_rank[128 * s_block + pos], local_rank);
+      if (count == 0) {
+        return find_basicblock(local_rank, s_block);
+      }
+      if (count < 32) {
+        return kBlocksPerSuperBlock * s_block + pos + count - 1;
+      }
+      pos += 32;
+    }
+    pos = 96;
+    auto count = cmpl_count_512(&basic_block_rank[128 * s_block + pos], local_rank);
+    if (count == 0) {
+      return find_basicblock(local_rank, s_block);
+    }
+    return kBlocksPerSuperBlock * s_block + pos + count - 1;
+  }
+
+public:
+  /**
+   * Constructor from an external array of uint64_t.
+   */
+  explicit BitVector(std::span<const uint64_t> bit_vector, size_t num_bits)
+      : num_bits_(std::min(num_bits, bit_vector.size() * kWordSize)),
+        padded_size_(((num_bits_ + kWordSize - 1) / kWordSize) * kWordSize),
+        bits(bit_vector) {
+    build_rank();
+    build_select();
+  }
+
+  /**
+   * Returns the number of bits in the vector
+   */
+  size_t size() const { return num_bits_; }
+
+  /**
+   * Get the bit at the specified position
+   */
+  int operator[](size_t pos) const {
+    size_t word_idx = pos / kWordSize;
+    size_t bit_off = pos % kWordSize;
+
+    return (bits[word_idx] >> bit_off) & 1;
+  }
+
+  /**
+   * Rank operation: count the number of 1-bits up to position pos (exclusive)
+   * rank_1(pos) = number of 1s in positions [0...pos-1]
+   */
+  uint64_t rank(size_t pos) const {
+    uint64_t b_block = pos / kBasicBlockSize;
+    uint64_t s_block = pos / kSuperBlockSize;
+    // Precomputed rank
+    uint64_t result = super_block_rank[s_block] + basic_block_rank[b_block];
+    // Basic block tail
+    result += rank_512(&bits[b_block * kWordsPerBlock],
+                       pos - (b_block * kBasicBlockSize));
+    return result;
+  }
+
+  uint64_t select(size_t rank) const {
+    if (rank > max_rank) [[unlikely]] {
+      return num_bits_;
+    }
+    if (rank == 0) [[unlikely]] {
+      return 0;
+    }
+    uint64_t s_block = find_superblock(rank);
+    rank -= super_block_rank[s_block];
+    auto pos = find_basicblock_is(rank, s_block);
+    rank -= basic_block_rank[pos];
+    pos *= kWordsPerBlock;
+
+    // Final search
+    if (pos + kWordsPerBlock - 1 < kWordsPerBlock) [[unlikely]] {
+      size_t ones = std::popcount(bits[pos]);
+      while (pos < bits.size() && ones < rank) {
+        rank -= ones;
+        ones = std::popcount(bits[++pos]);
+      }
+      return kWordSize * pos + select_64(bits[pos], rank - 1);
+    }
+    return kWordSize * pos + select_512(&bits[pos], rank - 1);
+  }
+
+  /**
+   * Convert the bit vector to a binary string, for debug purpose only
+   */
+  std::string to_string() const {
+    std::string result;
+    result.reserve(num_bits_);
+
+    for (size_t i = 0; i < num_bits_; i++) {
+      result.push_back(operator[](i) ? '1' : '0');
+    }
+
+    return result;
+  }
+};
+
+/**
+ * Iterleaved owning version of the bit vector class with rank and
+ * select operations. Interleaving in SDS is the optimization
+ * that stores auxiliary index and original in the same array which
+ * reduces the average number of cache misses.
+ *
+ * If we can afford copying original data then interleaved version
+ * is prefered over regular one.
+ *
+ * Implementation follows the paper
+ *
+ * "SPIDER: Improved Succint Rank and Select Performance"
+ * Matthew D. Laws, Jocelyn Bliven, Kit Conklin, Elyes Laalai, Samuel McCauley,
+ * Zach S. Sturdevant
+ *
+ */
+class BitVectorInterleaved {
+private:
+  constexpr static size_t kWordSize = 64;
+  constexpr static size_t kSuperBlockRankIntSize = 64;
+  constexpr static size_t kBasicBlockRankIntSize = 16;
+  /**
+   * 496 bits data + 16 bit local rank
+   */
+  constexpr static size_t kBasicBlockSize = 496;
+  /**
+   * 63488 = 496 * 128, so position of superblock can be obtained
+   * from the position of basic block by dividing on 128 or
+   * right shift on 7 bits which is cheaper then performing another
+   * division.
+   */
+  constexpr static size_t kSuperBlockSize = 63488;
+  constexpr static size_t kBlocksPerSuperBlock = 128;
+  constexpr static size_t kWordsPerBlock = 8;
+
+  const size_t num_bits_;
+  std::vector<uint64_t> bits_interleaved;
+  std::vector<uint64_t> super_block_rank;
+
+  class BitReader {
+    size_t iterator_64_ = 0;
+    size_t offset_size_ = 0;
+    size_t offset_bits_ = 0;
+    std::span<const uint64_t> bits_;
+
+  public:
+    BitReader(std::span<const uint64_t> bits) : bits_(bits) {}
+    uint64_t ReadBits64(size_t num_bits) {
+      if (num_bits > 64) {
+        num_bits = 64;
+      }
+      uint64_t result = offset_bits_ & first_bits_mask(num_bits);
+      if (offset_size_ >= num_bits) {
+        offset_bits_ >>= num_bits;
+        offset_size_ -= num_bits;
+        return result;
+      }
+      uint64_t next = bits_[iterator_64_++];
+      result ^= (next & first_bits_mask(num_bits - offset_size_))
+                << offset_size_;
+      offset_bits_ = (num_bits - offset_size_ == 64)
+                         ? 0
+                         : next >> (num_bits - offset_size_);
+      offset_size_ = 64 - (num_bits - offset_size_);
+      return result;
+    }
+  };
+
+public:
+  /**
+   * Constructor from an external array of uint64_t.
+   */
+  explicit BitVectorInterleaved(std::span<const uint64_t> bit_vector,
+                                size_t num_bits)
+      : num_bits_(std::min(num_bits, bit_vector.size() * kWordSize)) {
+    build_rank_interleaved(bit_vector, num_bits);
+  }
+
+  static inline uint64_t first_bits_mask(size_t num) {
+    return num >= 64 ? UINT64_MAX : ((1llu << num) - 1);
+  }
+
+  /**
+   * Returns the number of bits in the vector
+   */
+  size_t size() const { return num_bits_; }
+
+  /**
+   * Get the bit at the specified position
+   */
+  int operator[](size_t pos) const {
+    size_t block_id = pos / kBasicBlockSize;
+    size_t block_bit = pos - block_id * kBasicBlockSize;
+    size_t word_id = block_id * kWordsPerBlock + block_bit / kWordSize;
+    size_t word_bit = block_bit % kWordSize;
+    kWordSize;
+
+    return (bits_interleaved[word_id] >> word_bit) & 1;
+  }
+
+  /**
+   * Precompute rank for fast queries
+   */
+  void build_rank_interleaved(std::span<const uint64_t> bits, size_t num_bits) {
+    size_t num_superblocks = 1 + (num_bits_ - 1) / kSuperBlockSize;
+    super_block_rank.resize(num_superblocks);
+    size_t num_basicblocks = 1 + (num_bits_ - 1) / kBasicBlockSize;
+    bits_interleaved.resize(num_basicblocks * (512 / kWordSize));
+
+    uint64_t super_block_sum = 0;
+    uint16_t basic_block_sum = 0;
+    auto bit_reader = BitReader(bits);
+
+    for (size_t i = 0; i * kBasicBlockSize < num_bits; ++i) {
+      if (i % (kSuperBlockSize / kBasicBlockSize) == 0) {
+        super_block_sum += basic_block_sum;
+        super_block_rank[i / (kSuperBlockSize / kBasicBlockSize)] =
+            super_block_sum;
+        basic_block_sum = 0;
+      }
+      bits_interleaved[i * (kWordsPerBlock) + 7] =
+          static_cast<uint64_t>(basic_block_sum) << 48;
+
+      for (size_t j = 0; j < 7 && kWordSize * (i + j) < num_bits; ++j) {
+        bits_interleaved[i * (kWordsPerBlock) + j] = bit_reader.ReadBits64(
+            std::min(64ull, num_bits - i * kBasicBlockSize + j * kWordSize));
+        basic_block_sum +=
+            std::popcount(bits_interleaved[i * (kWordsPerBlock) + j]);
+      }
+      if ((i + 7) * kWordSize < num_bits) {
+        auto v = bit_reader.ReadBits64(
+            std::min(48ull, num_bits - (i * kBasicBlockSize + 7 * kWordSize)));
+        bits_interleaved[i * (kWordsPerBlock) + 7] ^= v;
+        basic_block_sum += std::popcount(v);
+      }
+    }
+  }
+
+  /**
+   * Rank operation: count the number of 1-bits up to position pos (exclusive)
+   * rank_1(pos) = number of 1s in positions [0...pos-1]
+   */
+  uint64_t rank(size_t pos) const {
+    // Multiplication/devisions
+    uint64_t b_block = pos / kBasicBlockSize;
+    uint64_t s_block = b_block / kBlocksPerSuperBlock;
+    uint64_t b_block_pos = b_block * kWordsPerBlock;
+    // Super block rank
+    uint64_t result = super_block_rank[s_block];
+    /**
+     * Ok, so here's quite the important factor to load 512-bit region
+     * at &bits_interleaved[b_block_pos], we store local rank as 16 last
+     * bits of it. Prefetch should guarantee but seems like there is no
+     * need for it.
+     */
+    // __builtin_prefetch(&bits_interleaved[b_block_pos]);
+    result += rank_512(&bits_interleaved[b_block_pos],
+                       pos - (b_block * kBasicBlockSize));
+    result += bits_interleaved[b_block_pos + 7] >> 48;
+    return result;
+  }
+
+  /**
+   * Convert the bit vector to a binary string, for debug purpose only
+   */
+  std::string to_string() const {
+    std::string result;
+    result.reserve(num_bits_);
+
+    for (size_t i = 0; i < num_bits_; i++) {
+      result.push_back(operator[](i) ? '1' : '0');
+    }
+
+    return result;
+  }
+};
+
+} // namespace pixie