--- conflicted
+++ resolved
@@ -1,967 +1,497 @@
-<<<<<<< HEAD
-#include <numeric>
-#include <random>
-
-#include "bits.h"
-#include "bitvector.h"
-#include <gtest/gtest.h>
-
-using pixie::BitVector;
-using pixie::BitVectorInterleaved;
-
-TEST(Rank512, Ones) {
-  std::array<uint64_t, 8> a{std::numeric_limits<uint64_t>::max(),
-                            std::numeric_limits<uint64_t>::max(),
-                            std::numeric_limits<uint64_t>::max(),
-                            std::numeric_limits<uint64_t>::max(),
-                            std::numeric_limits<uint64_t>::max(),
-                            std::numeric_limits<uint64_t>::max(),
-                            std::numeric_limits<uint64_t>::max(),
-                            std::numeric_limits<uint64_t>::max()};
-  for (size_t i = 0; i < 512; ++i) {
-    auto p = rank_512(a.data(), i);
-    EXPECT_EQ(p, i);
-  }
-}
-
-TEST(Rank512, Random) {
-  std::array<uint64_t, 8> a{std::numeric_limits<uint64_t>::max(),
-                            std::numeric_limits<uint64_t>::max(),
-                            std::numeric_limits<uint64_t>::max(),
-                            std::numeric_limits<uint64_t>::max(),
-                            std::numeric_limits<uint64_t>::max(),
-                            std::numeric_limits<uint64_t>::max(),
-                            std::numeric_limits<uint64_t>::max(),
-                            std::numeric_limits<uint64_t>::max()};
-
-  std::mt19937_64 rng(42);
-  for (size_t t = 0; t < 1000; ++t) {
-    for (size_t i = 0; i < 8; ++i) {
-      a[i] = rng();
-    }
-    size_t rank = 0;
-    for (size_t i = 0; i <= 512; ++i) {
-      auto p = rank_512(a.data(), i);
-      ASSERT_EQ(p, rank);
-      rank += 1 & (a[i >> 6] >> (i & 63));
-    }
-  }
-}
-
-TEST(Select64, Ones) {
-  uint64_t x = std::numeric_limits<uint64_t>::max();
-  for (size_t i = 0; i < 64; ++i) {
-    auto p = select_64(x, i);
-    EXPECT_EQ(p, i);
-  }
-}
-
-TEST(Select64, Random) {
-  uint64_t a;
-
-  std::mt19937_64 rng(42);
-  for (size_t t = 0; t < 1000; ++t) {
-    a = rng();
-    size_t rank = 0;
-    for (size_t i = 0; i < 64; ++i) {
-      if (1 & (a >> i)) {
-        auto p = select_64(a, rank++);
-        ASSERT_EQ(p, i);
-      }
-    }
-  }
-}
-
-TEST(Select512, Ones) {
-  std::array<uint64_t, 8> a{std::numeric_limits<uint64_t>::max(),
-                            std::numeric_limits<uint64_t>::max(),
-                            std::numeric_limits<uint64_t>::max(),
-                            std::numeric_limits<uint64_t>::max(),
-                            std::numeric_limits<uint64_t>::max(),
-                            std::numeric_limits<uint64_t>::max(),
-                            std::numeric_limits<uint64_t>::max(),
-                            std::numeric_limits<uint64_t>::max()};
-  for (size_t i = 0; i < 512; ++i) {
-    auto p = select_512(a.data(), i);
-    EXPECT_EQ(p, i);
-  }
-}
-
-TEST(Select512, Random) {
-  std::array<uint64_t, 8> a{std::numeric_limits<uint64_t>::max(),
-                            std::numeric_limits<uint64_t>::max(),
-                            std::numeric_limits<uint64_t>::max(),
-                            std::numeric_limits<uint64_t>::max(),
-                            std::numeric_limits<uint64_t>::max(),
-                            std::numeric_limits<uint64_t>::max(),
-                            std::numeric_limits<uint64_t>::max(),
-                            std::numeric_limits<uint64_t>::max()};
-
-  std::mt19937_64 rng(42);
-  for (size_t t = 0; t < 1000; ++t) {
-    for (auto &x : a) {
-      x = rng();
-    }
-    size_t rank = 0;
-    for (size_t i = 0; i < 512; ++i) {
-      if (1 & (a[i >> 6] >> (i & 63))) {
-        auto p = select_512(a.data(), rank++);
-        ASSERT_EQ(p, i);
-      }
-    }
-  }
-}
-
-TEST(Select512, RankCompativility) {
-  std::array<uint64_t, 8> a{std::numeric_limits<uint64_t>::max(),
-                            std::numeric_limits<uint64_t>::max(),
-                            std::numeric_limits<uint64_t>::max(),
-                            std::numeric_limits<uint64_t>::max(),
-                            std::numeric_limits<uint64_t>::max(),
-                            std::numeric_limits<uint64_t>::max(),
-                            std::numeric_limits<uint64_t>::max(),
-                            std::numeric_limits<uint64_t>::max()};
-
-  std::mt19937_64 rng(42);
-  for (size_t t = 0; t < 1000; ++t) {
-    for (auto &x : a) {
-      x = rng();
-    }
-    size_t rank = 0;
-    for (size_t i = 0; i < 512; ++i) {
-      if (1 & (a[i >> 6] >> (i & 63))) {
-        auto p = select_512(a.data(), rank++);
-        ASSERT_EQ(p, i);
-        auto r = rank_512(a.data(), p);
-        ASSERT_EQ(r + 1, rank);
-        r = rank_512(a.data(), p + 1);
-        ASSERT_EQ(r, rank);
-      }
-    }
-  }
-}
-
-TEST(CMPLPREFLEN256, Random) {
-  std::vector<uint64_t> x(4);
-  std::mt19937_64 rng(42);
-  for (size_t i = 0; i < 1000; i++) {
-    uint64_t y = rng();
-    uint16_t cnt = 0;
-    bool fl = 1;
-    for (size_t j = 0; j < 4;j++) {
-      x[j] = rng();
-      fl &= x[j] < y;
-      cnt += fl;
-    }
-    if (cnt < 4)
-      EXPECT_EQ(cmpl_pref_len_256(x.data(), y), cnt);
-    else
-      EXPECT_GE(cmpl_pref_len_256(x.data(), y), cnt);
-  }
-}
-
-TEST(CMPLPREFLEN512, Random) {
-  std::vector<uint64_t> x(8);
-  std::mt19937_64 rng(42);
-  for (size_t i = 0; i < 1000; i++) {
-    uint64_t y = rng();
-    uint16_t cnt = 0;
-    bool fl = 1;
-    for (size_t j = 0; j < 8;j++) {
-      x[j] = rng();
-      fl &= x[j] < y;
-      cnt += fl;
-    }
-    if (cnt < 8)
-      EXPECT_EQ(cmpl_pref_len_512(x.data(), y), cnt);
-    else
-      EXPECT_GE(cmpl_pref_len_512(x.data(), y), cnt);
-  }
-}
-
-TEST(CMPLCOUNT512, Random) {
-  std::vector<uint16_t> x(32);
-  std::mt19937 rng(42);
-  for (size_t i = 0; i < 1000; i++) {
-    uint16_t y = rng();
-    uint16_t cnt = 0;
-    for (size_t j = 0; j < 32;j++) {
-      x[j] = rng();
-      cnt += x[j] < y;
-    }
-    EXPECT_EQ(cmpl_count_512(x.data(), y), cnt);
-  }
-}
-
-TEST(BitVectorTest, Basic) {
-  std::vector<uint64_t> bits = {0b101010101};
-  BitVector bv(bits, 9);
-  EXPECT_EQ(bv.size(), 9);
-  EXPECT_EQ(bv[0], 1);
-  EXPECT_EQ(bv[1], 0);
-  EXPECT_EQ(bv[2], 1);
-  EXPECT_EQ(bv[3], 0);
-  EXPECT_EQ(bv[4], 1);
-  EXPECT_EQ(bv[5], 0);
-  EXPECT_EQ(bv[6], 1);
-  EXPECT_EQ(bv[7], 0);
-  EXPECT_EQ(bv[8], 1);
-}
-
-TEST(BitVectorTest, MultipleWords) {
-  std::vector<uint64_t> bits = {0xAAAAAAAAAAAAAAAA, 0x5555555555555555};
-  BitVector bv(bits, 128);
-  EXPECT_EQ(bv.size(), 128);
-
-  // First word: 0xAAAAAAAAAAAAAAAA (alternating 1s and 0s, starting with 0)
-  for (size_t i = 0; i < 64; i++) {
-    EXPECT_EQ(bv[i], (i % 2 == 1));
-  }
-
-  // Second word: 0x5555555555555555 (alternating 0s and 1s, starting with 1)
-  for (size_t i = 64; i < 128; i++) {
-    EXPECT_EQ(bv[i], (i % 2 == 0));
-  }
-}
-
-TEST(BitVectorTest, ToString) {
-  std::vector<uint64_t> bits = {0b10101010101};
-  BitVector bv(bits, 11);
-  EXPECT_EQ(bv.to_string(), "10101010101");
-}
-
-TEST(BitVectorTest, RankBasic) {
-  std::vector<uint64_t> bits = {0b10110};
-  BitVector bv(bits, 5);
-
-  EXPECT_EQ(bv.rank(0), 0); // No bits
-  EXPECT_EQ(bv.rank(1), 0); // 0
-  EXPECT_EQ(bv.rank(2), 1); // 10
-  EXPECT_EQ(bv.rank(3), 2); // 110
-  EXPECT_EQ(bv.rank(4), 2); // 0110
-  EXPECT_EQ(bv.rank(5), 3); // 10110
-}
-
-TEST(BitVectorTest, RankWithZeros) {
-  std::vector<uint64_t> bits = {0};
-  BitVector bv(bits, 5);
-
-  for (size_t i = 0; i <= 5; i++) {
-    EXPECT_EQ(bv.rank(i), 0);
-  }
-}
-
-TEST(BitVectorTest, SelectBasic) {
-  std::vector<uint64_t> bits = {0b1100010110010110};
-  BitVector bv(bits, 5);
-
-  EXPECT_EQ(bv.select(1), 1);
-  EXPECT_EQ(bv.select(2), 2);
-  EXPECT_EQ(bv.select(3), 4);
-  EXPECT_EQ(bv.select(4), 7);
-  EXPECT_EQ(bv.select(5), 8);
-  EXPECT_EQ(bv.select(6), 10);
-  EXPECT_EQ(bv.select(7), 14);
-  EXPECT_EQ(bv.select(8), 15);
-}
-
-TEST(BitVectorTest, MainRankTest) {
-  std::mt19937_64 rng(42);
-  std::vector<uint64_t> bits(65536 * 32);
-  for (size_t i = 0; i < 65536 * 32; i++) {
-    bits[i] = rng();
-  }
-
-  BitVector bv(bits, 65536 * 32 * 64);
-  uint64_t rank = 0;
-  for (size_t i = 0; i < bv.size(); ++i) {
-    ASSERT_EQ(rank, bv.rank(i));
-    rank += bv[i];
-  }
-}
-
-TEST(BitVectorTest, MainSelectTest) {
-  std::mt19937_64 rng(42);
-  std::vector<uint64_t> bits(65536 * 32);
-  for (size_t i = 0; i < 65536 * 32; i++) {
-    bits[i] = rng();
-  }
-
-  BitVector bv(bits, 65536 * 32 * 64);
-  uint64_t rank = 0;
-
-  for (size_t i = 0; i < bv.size(); ++i) {
-    if (bv[i]) {
-      ASSERT_EQ(bv.select(++rank), i);
-      ASSERT_EQ(bv.rank(i), rank - 1);
-      ASSERT_EQ(bv.rank(i + 1), rank);
-    }
-  }
-}
-
-TEST(BitVectorTest, BenchmarkSelectTest) {
-  for (size_t n = 4; n <= (1ull << 34); n <<= 2) {
-    std::mt19937_64 rng(42);
-
-    std::vector<uint64_t> bits(1 + n / 64);
-    for (auto &x : bits) {
-      x = rng();
-    }
-    pixie::BitVector bv(bits, n);
-
-    auto max_rank = bv.rank(bv.size());
-    // size_t rank = 0;
-    auto r = bv.rank(bv.size());
-    auto s = bv.select(r);
-
-    // for (size_t i = 0; i < 10000 && r - i > 0; ++i) {
-    //   s = bv.select(r - i);
-    // }
-
-    for (size_t i = 0; i < 20000000; ++i) {
-      uint64_t rank = rng() % max_rank;
-      bv.select(rank);
-    }
-  }
-}
-
-TEST(BitVectorInterleavedTest, AtTest) {
-  std::mt19937_64 rng(42);
-  /*
-   * TODO: need to check edge cases, at least
-   *       non-multiple of 64 size
-   */
-  std::vector<uint64_t> bits(65536 * 32);
-  for (size_t i = 0; i < 65536 * 32; i++) {
-    bits[i] = rng();
-  }
-
-  BitVectorInterleaved bv(bits, 65536 * 32 * 64);
-  uint64_t rank = 0;
-  for (size_t i = 0; i < 65536 * 32; ++i) {
-    for (size_t j = 0; j < 64; ++j) {
-      ASSERT_EQ((bits[i] >> j) & 1, bv[i * 64 + j]);
-    }
-  }
-}
-
-TEST(BitVectorInterleavedTest, MainTest) {
-  std::mt19937_64 rng(42);
-  std::vector<uint64_t> bits(65536 * 32);
-  for (size_t i = 0; i < 65536 * 32; i++) {
-    bits[i] = rng();
-  }
-
-  BitVectorInterleaved bv(bits, 65536 * 32 * 64);
-  uint64_t rank = 0;
-  for (size_t i = 0; i < bv.size(); ++i) {
-    ASSERT_EQ(rank, bv.rank(i));
-    rank += bv[i];
-  }
-}
-
-// TEST(BitVectorTest, SelectBasic) {
-//     std::vector<uint64_t> bits = {0b10110};
-//     BitVector bv(bits, 5);
-
-//     EXPECT_EQ(bv.select(0), 0);  // Position of the 1st 1-bit
-//     EXPECT_EQ(bv.select(1), 2);  // Position of the 2nd 1-bit
-//     EXPECT_EQ(bv.select(2), 3);  // Position of the 3rd 1-bit
-
-//     EXPECT_THROW(bv.select(3), std::out_of_range);  // Only 3 bits set
-// }
-
-// TEST(BitVectorTest, SelectWithZeros) {
-//     std::vector<uint64_t> bits = {0};
-//     BitVector bv(bits, 5);
-
-//     EXPECT_THROW(bv.select(0), std::out_of_range);  // No bits set
-// }
-
-// TEST(BitVectorTest, SelectWithAllOnes) {
-//     std::vector<uint64_t> bits = {0b11111};
-//     BitVector bv(bits, 5);
-
-//     for (size_t i = 0; i < 5; i++) {
-//         EXPECT_EQ(bv.select(i), i);  // i-th 1-bit is at position i
-//     }
-// }
-
-// TEST(BitVectorTest, SelectMultipleWords) {
-//     // Create a bitvector with bits set at every third position
-//     std::vector<uint64_t> bits(10, 0);  // 10 words, 640 bits total
-//     size_t num_bits = 10 * 64;
-
-//     for (size_t i = 0; i < num_bits; i++) {
-//         if (i % 3 == 0) {
-//             size_t word_idx = i / 64;
-//             size_t bit_offset = i % 64;
-//             bits[word_idx] |= (1ULL << bit_offset);
-//         }
-//     }
-
-//     BitVector bv(bits, num_bits);
-
-//     // Test select for positions where bits are set
-//     for (size_t i = 0; i < num_bits / 3; i++) {
-//         EXPECT_EQ(bv.select(i), i * 3);
-//     }
-// }
-
-// TEST(BitVectorTest, CrossBlockBoundaries) {
-//     // Create a bitvector with specific bits set to test block boundaries
-//     std::vector<uint64_t> bits(32, 0);  // 32 words = 2048 bits
-//     size_t num_bits = 32 * 64;
-
-//     // Set bits at basic block boundaries (multiples of 512 bits)
-//     for (size_t i = 0; i < num_bits; i += 512) {
-//         size_t word_idx = i / 64;
-//         size_t bit_offset = i % 64;
-//         bits[word_idx] |= (1ULL << bit_offset);
-//     }
-
-//     // Set bits at the end of each basic block (511, 1023, etc.)
-//     for (size_t i = 511; i < num_bits; i += 512) {
-//         size_t word_idx = i / 64;
-//         size_t bit_offset = i % 64;
-//         bits[word_idx] |= (1ULL << bit_offset);
-//     }
-
-//     BitVector bv(bits, num_bits);
-
-//     // Test rank at basic block boundaries
-//     for (size_t i = 0; i <= 4; i++) {
-//         EXPECT_EQ(bv.rank(i * 512), i * 2);
-//     }
-
-//     // Test select for these specific bits
-//     for (size_t i = 0; i < 8; i++) {
-//         if (i % 2 == 0) {
-//             EXPECT_EQ(bv.select(i), (i / 2) * 512);
-//         } else {
-//             EXPECT_EQ(bv.select(i), (i / 2) * 512 + 511);
-//         }
-//     }
-// }
-
-// TEST(BitVectorTest, RandomPattern) {
-//     // Create a bitvector with a random pattern to test rank and select
-//     std::vector<uint64_t> bits(16, 0);  // 16 words = 1024 bits
-//     size_t num_bits = 1000;  // Use 1000 bits (not the full 1024)
-
-//     std::mt19937 rng(42);  // Fixed seed for reproducibility
-
-//     // Set random bits
-//     for (size_t i = 0; i < num_bits; i++) {
-//         if (rng() % 2 == 1) {  // ~50% chance of setting each bit
-//             size_t word_idx = i / 64;
-//             size_t bit_offset = i % 64;
-//             bits[word_idx] |= (1ULL << bit_offset);
-//         }
-//     }
-
-//     BitVector bv(bits, num_bits);
-
-//     // Count the number of set bits up to each position
-//     std::vector<size_t> expected_ranks(num_bits + 1, 0);
-//     for (size_t i = 0; i < num_bits; i++) {
-//         expected_ranks[i+1] = expected_ranks[i] + (bv[i] ? 1 : 0);
-//     }
-
-//     // Test rank for all positions
-//     for (size_t i = 0; i <= num_bits; i++) {
-//         EXPECT_EQ(bv.rank(i), expected_ranks[i]);
-//     }
-
-//     // Test select for all set bits
-//     size_t total_ones = expected_ranks[num_bits];
-//     std::vector<size_t> one_positions;
-//     for (size_t i = 0; i < num_bits; i++) {
-//         if (bv[i]) {
-//             one_positions.push_back(i);
-//         }
-//     }
-
-//     for (size_t i = 0; i < total_ones; i++) {
-//         EXPECT_EQ(bv.select(i), one_positions[i]);
-//     }
-// }
-
-// TEST(BitVectorTest, LargeBitVector) {
-//     // Test with a larger bitvector to ensure the two-level structure works
-//     correctly size_t num_words = 1024;  // 1024 words = 65536 bits (matches
-//     kSuperBlockSize) std::vector<uint64_t> bits(num_words, 0); size_t
-//     num_bits = num_words * 64;
-
-//     // Set every 100th bit
-//     for (size_t i = 0; i < num_bits; i += 100) {
-//         size_t word_idx = i / 64;
-//         size_t bit_offset = i % 64;
-//         bits[word_idx] |= (1ULL << bit_offset);
-//     }
-
-//     BitVector bv(bits, num_bits);
-
-//     // Test rank at multiples of 100
-//     for (size_t i = 0; i <= 650; i++) {
-//         EXPECT_EQ(bv.rank(i * 100), i);
-//     }
-
-//     // Test select
-//     for (size_t i = 0; i < 650; i++) {
-//         EXPECT_EQ(bv.select(i), i * 100);
-//     }
-// }
-
-// // Tests for our BitVector implementation
-// TEST(BitVectorTest2, EmptyConstructor) {
-//     std::vector<uint64_t> bits = {0b101010101};
-//     BitVector bv(bits, 8);
-//     EXPECT_EQ(bv.size(), 8);
-// }
-=======
-#include <numeric>
-#include <random>
-
-#include "bits.h"
-#include "bitvector.h"
-#include <gtest/gtest.h>
-
-using pixie::BitVector;
-using pixie::BitVectorInterleaved;
-
-TEST(Rank512, Ones) {
-  std::array<uint64_t, 8> a{std::numeric_limits<uint64_t>::max(),
-                            std::numeric_limits<uint64_t>::max(),
-                            std::numeric_limits<uint64_t>::max(),
-                            std::numeric_limits<uint64_t>::max(),
-                            std::numeric_limits<uint64_t>::max(),
-                            std::numeric_limits<uint64_t>::max(),
-                            std::numeric_limits<uint64_t>::max(),
-                            std::numeric_limits<uint64_t>::max()};
-  for (size_t i = 0; i < 512; ++i) {
-    auto p = rank_512(a.data(), i);
-    EXPECT_EQ(p, i);
-  }
-}
-
-TEST(Rank512, Random) {
-  std::array<uint64_t, 8> a{std::numeric_limits<uint64_t>::max(),
-                            std::numeric_limits<uint64_t>::max(),
-                            std::numeric_limits<uint64_t>::max(),
-                            std::numeric_limits<uint64_t>::max(),
-                            std::numeric_limits<uint64_t>::max(),
-                            std::numeric_limits<uint64_t>::max(),
-                            std::numeric_limits<uint64_t>::max(),
-                            std::numeric_limits<uint64_t>::max()};
-
-  std::mt19937_64 rng(42);
-  for (size_t t = 0; t < 1000; ++t) {
-    for (size_t i = 0; i < 8; ++i) {
-      a[i] = rng();
-    }
-    size_t rank = 0;
-    for (size_t i = 0; i <= 512; ++i) {
-      auto p = rank_512(a.data(), i);
-      ASSERT_EQ(p, rank);
-      rank += 1 & (a[i >> 6] >> (i & 63));
-    }
-  }
-}
-
-TEST(Select64, Ones) {
-  uint64_t x = std::numeric_limits<uint64_t>::max();
-  for (size_t i = 0; i < 64; ++i) {
-    auto p = select_64(x, i);
-    EXPECT_EQ(p, i);
-  }
-}
-
-TEST(Select64, Random) {
-  uint64_t a;
-
-  std::mt19937_64 rng(42);
-  for (size_t t = 0; t < 1000; ++t) {
-    a = rng();
-    size_t rank = 0;
-    for (size_t i = 0; i < 64; ++i) {
-      if (1 & (a >> i)) {
-        auto p = select_64(a, rank++);
-        ASSERT_EQ(p, i);
-      }
-    }
-  }
-}
-
-TEST(Select512, Ones) {
-  std::array<uint64_t, 8> a{std::numeric_limits<uint64_t>::max(),
-                            std::numeric_limits<uint64_t>::max(),
-                            std::numeric_limits<uint64_t>::max(),
-                            std::numeric_limits<uint64_t>::max(),
-                            std::numeric_limits<uint64_t>::max(),
-                            std::numeric_limits<uint64_t>::max(),
-                            std::numeric_limits<uint64_t>::max(),
-                            std::numeric_limits<uint64_t>::max()};
-  for (size_t i = 0; i < 512; ++i) {
-    auto p = select_512(a.data(), i);
-    EXPECT_EQ(p, i);
-  }
-}
-
-TEST(Select512, Random) {
-  std::array<uint64_t, 8> a{std::numeric_limits<uint64_t>::max(),
-                            std::numeric_limits<uint64_t>::max(),
-                            std::numeric_limits<uint64_t>::max(),
-                            std::numeric_limits<uint64_t>::max(),
-                            std::numeric_limits<uint64_t>::max(),
-                            std::numeric_limits<uint64_t>::max(),
-                            std::numeric_limits<uint64_t>::max(),
-                            std::numeric_limits<uint64_t>::max()};
-
-  std::mt19937_64 rng(42);
-  for (size_t t = 0; t < 1000; ++t) {
-    for (auto &x : a) {
-      x = rng();
-    }
-    size_t rank = 0;
-    for (size_t i = 0; i < 512; ++i) {
-      if (1 & (a[i >> 6] >> (i & 63))) {
-        auto p = select_512(a.data(), rank++);
-        ASSERT_EQ(p, i);
-      }
-    }
-  }
-}
-
-TEST(Select512, RankCompativility) {
-  std::array<uint64_t, 8> a{std::numeric_limits<uint64_t>::max(),
-                            std::numeric_limits<uint64_t>::max(),
-                            std::numeric_limits<uint64_t>::max(),
-                            std::numeric_limits<uint64_t>::max(),
-                            std::numeric_limits<uint64_t>::max(),
-                            std::numeric_limits<uint64_t>::max(),
-                            std::numeric_limits<uint64_t>::max(),
-                            std::numeric_limits<uint64_t>::max()};
-
-  std::mt19937_64 rng(42);
-  for (size_t t = 0; t < 1000; ++t) {
-    for (auto &x : a) {
-      x = rng();
-    }
-    size_t rank = 0;
-    for (size_t i = 0; i < 512; ++i) {
-      if (1 & (a[i >> 6] >> (i & 63))) {
-        auto p = select_512(a.data(), rank++);
-        ASSERT_EQ(p, i);
-        auto r = rank_512(a.data(), p);
-        ASSERT_EQ(r + 1, rank);
-        r = rank_512(a.data(), p + 1);
-        ASSERT_EQ(r, rank);
-      }
-    }
-  }
-}
-
-TEST(BitVectorTest, Basic) {
-  std::vector<uint64_t> bits = {0b101010101};
-  BitVector bv(bits, 9);
-  EXPECT_EQ(bv.size(), 9);
-  EXPECT_EQ(bv[0], 1);
-  EXPECT_EQ(bv[1], 0);
-  EXPECT_EQ(bv[2], 1);
-  EXPECT_EQ(bv[3], 0);
-  EXPECT_EQ(bv[4], 1);
-  EXPECT_EQ(bv[5], 0);
-  EXPECT_EQ(bv[6], 1);
-  EXPECT_EQ(bv[7], 0);
-  EXPECT_EQ(bv[8], 1);
-}
-
-TEST(BitVectorTest, MultipleWords) {
-  std::vector<uint64_t> bits = {0xAAAAAAAAAAAAAAAA, 0x5555555555555555};
-  BitVector bv(bits, 128);
-  EXPECT_EQ(bv.size(), 128);
-
-  // First word: 0xAAAAAAAAAAAAAAAA (alternating 1s and 0s, starting with 0)
-  for (size_t i = 0; i < 64; i++) {
-    EXPECT_EQ(bv[i], (i % 2 == 1));
-  }
-
-  // Second word: 0x5555555555555555 (alternating 0s and 1s, starting with 1)
-  for (size_t i = 64; i < 128; i++) {
-    EXPECT_EQ(bv[i], (i % 2 == 0));
-  }
-}
-
-TEST(BitVectorTest, ToString) {
-  std::vector<uint64_t> bits = {0b10101010101};
-  BitVector bv(bits, 11);
-  EXPECT_EQ(bv.to_string(), "10101010101");
-}
-
-TEST(BitVectorTest, RankBasic) {
-  std::vector<uint64_t> bits = {0b10110};
-  BitVector bv(bits, 5);
-
-  EXPECT_EQ(bv.rank(0), 0); // No bits
-  EXPECT_EQ(bv.rank(1), 0); // 0
-  EXPECT_EQ(bv.rank(2), 1); // 10
-  EXPECT_EQ(bv.rank(3), 2); // 110
-  EXPECT_EQ(bv.rank(4), 2); // 0110
-  EXPECT_EQ(bv.rank(5), 3); // 10110
-}
-
-TEST(BitVectorTest, RankWithZeros) {
-  std::vector<uint64_t> bits = {0};
-  BitVector bv(bits, 5);
-
-  for (size_t i = 0; i <= 5; i++) {
-    EXPECT_EQ(bv.rank(i), 0);
-  }
-}
-
-TEST(BitVectorTest, SelectBasic) {
-  std::vector<uint64_t> bits = {0b1100010110010110};
-  BitVector bv(bits, 5);
-
-  EXPECT_EQ(bv.select(1), 1);
-  EXPECT_EQ(bv.select(2), 2);
-  EXPECT_EQ(bv.select(3), 4);
-  EXPECT_EQ(bv.select(4), 7);
-  EXPECT_EQ(bv.select(5), 8);
-  EXPECT_EQ(bv.select(6), 10);
-  EXPECT_EQ(bv.select(7), 14);
-  EXPECT_EQ(bv.select(8), 15);
-}
-
-TEST(BitVectorTest, MainRankTest) {
-  std::mt19937_64 rng(42);
-  std::vector<uint64_t> bits(65536 * 32);
-  for (size_t i = 0; i < 65536 * 32; i++) {
-    bits[i] = rng();
-  }
-
-  BitVector bv(bits, 65536 * 32 * 64);
-  uint64_t rank = 0;
-  for (size_t i = 0; i < bv.size(); ++i) {
-    ASSERT_EQ(rank, bv.rank(i));
-    rank += bv[i];
-  }
-}
-
-TEST(BitVectorTest, MainSelectTest) {
-  std::mt19937_64 rng(42);
-  std::vector<uint64_t> bits(65536 * 32);
-  for (size_t i = 0; i < 65536 * 32; i++) {
-    bits[i] = rng();
-  }
-
-  BitVector bv(bits, 65536 * 32 * 64);
-  uint64_t rank = 0;
-
-  for (size_t i = 0; i < bv.size(); ++i) {
-    if (bv[i]) {
-      ASSERT_EQ(bv.select(++rank), i);
-      ASSERT_EQ(bv.rank(i), rank - 1);
-      ASSERT_EQ(bv.rank(i + 1), rank);
-    }
-  }
-}
-
-
-
-TEST(BitVectorInterleavedTest, AtTest) {
-  std::mt19937_64 rng(42);
-  /*
-   * TODO: need to check edge cases, at least
-   *       non-multiple of 64 size
-   */
-  std::vector<uint64_t> bits(65536 * 32);
-  for (size_t i = 0; i < 65536 * 32; i++) {
-    bits[i] = rng();
-  }
-
-  BitVectorInterleaved bv(bits, 65536 * 32 * 64);
-  uint64_t rank = 0;
-  for (size_t i = 0; i < 65536 * 32; ++i) {
-    for (size_t j = 0; j < 64; ++j) {
-      ASSERT_EQ((bits[i] >> j) & 1, bv[i * 64 + j]);
-    }
-  }
-}
-
-TEST(BitVectorInterleavedTest, MainTest) {
-  std::mt19937_64 rng(42);
-  std::vector<uint64_t> bits(65536 * 32);
-  for (size_t i = 0; i < 65536 * 32; i++) {
-    bits[i] = rng();
-  }
-
-  BitVectorInterleaved bv(bits, 65536 * 32 * 64);
-  uint64_t rank = 0;
-  for (size_t i = 0; i < bv.size(); ++i) {
-    ASSERT_EQ(rank, bv.rank(i));
-    rank += bv[i];
-  }
-}
-
-// TEST(BitVectorTest, SelectBasic) {
-//     std::vector<uint64_t> bits = {0b10110};
-//     BitVector bv(bits, 5);
-
-//     EXPECT_EQ(bv.select(0), 0);  // Position of the 1st 1-bit
-//     EXPECT_EQ(bv.select(1), 2);  // Position of the 2nd 1-bit
-//     EXPECT_EQ(bv.select(2), 3);  // Position of the 3rd 1-bit
-
-//     EXPECT_THROW(bv.select(3), std::out_of_range);  // Only 3 bits set
-// }
-
-// TEST(BitVectorTest, SelectWithZeros) {
-//     std::vector<uint64_t> bits = {0};
-//     BitVector bv(bits, 5);
-
-//     EXPECT_THROW(bv.select(0), std::out_of_range);  // No bits set
-// }
-
-// TEST(BitVectorTest, SelectWithAllOnes) {
-//     std::vector<uint64_t> bits = {0b11111};
-//     BitVector bv(bits, 5);
-
-//     for (size_t i = 0; i < 5; i++) {
-//         EXPECT_EQ(bv.select(i), i);  // i-th 1-bit is at position i
-//     }
-// }
-
-// TEST(BitVectorTest, SelectMultipleWords) {
-//     // Create a bitvector with bits set at every third position
-//     std::vector<uint64_t> bits(10, 0);  // 10 words, 640 bits total
-//     size_t num_bits = 10 * 64;
-
-//     for (size_t i = 0; i < num_bits; i++) {
-//         if (i % 3 == 0) {
-//             size_t word_idx = i / 64;
-//             size_t bit_offset = i % 64;
-//             bits[word_idx] |= (1ULL << bit_offset);
-//         }
-//     }
-
-//     BitVector bv(bits, num_bits);
-
-//     // Test select for positions where bits are set
-//     for (size_t i = 0; i < num_bits / 3; i++) {
-//         EXPECT_EQ(bv.select(i), i * 3);
-//     }
-// }
-
-// TEST(BitVectorTest, CrossBlockBoundaries) {
-//     // Create a bitvector with specific bits set to test block boundaries
-//     std::vector<uint64_t> bits(32, 0);  // 32 words = 2048 bits
-//     size_t num_bits = 32 * 64;
-
-//     // Set bits at basic block boundaries (multiples of 512 bits)
-//     for (size_t i = 0; i < num_bits; i += 512) {
-//         size_t word_idx = i / 64;
-//         size_t bit_offset = i % 64;
-//         bits[word_idx] |= (1ULL << bit_offset);
-//     }
-
-//     // Set bits at the end of each basic block (511, 1023, etc.)
-//     for (size_t i = 511; i < num_bits; i += 512) {
-//         size_t word_idx = i / 64;
-//         size_t bit_offset = i % 64;
-//         bits[word_idx] |= (1ULL << bit_offset);
-//     }
-
-//     BitVector bv(bits, num_bits);
-
-//     // Test rank at basic block boundaries
-//     for (size_t i = 0; i <= 4; i++) {
-//         EXPECT_EQ(bv.rank(i * 512), i * 2);
-//     }
-
-//     // Test select for these specific bits
-//     for (size_t i = 0; i < 8; i++) {
-//         if (i % 2 == 0) {
-//             EXPECT_EQ(bv.select(i), (i / 2) * 512);
-//         } else {
-//             EXPECT_EQ(bv.select(i), (i / 2) * 512 + 511);
-//         }
-//     }
-// }
-
-// TEST(BitVectorTest, RandomPattern) {
-//     // Create a bitvector with a random pattern to test rank and select
-//     std::vector<uint64_t> bits(16, 0);  // 16 words = 1024 bits
-//     size_t num_bits = 1000;  // Use 1000 bits (not the full 1024)
-
-//     std::mt19937 rng(42);  // Fixed seed for reproducibility
-
-//     // Set random bits
-//     for (size_t i = 0; i < num_bits; i++) {
-//         if (rng() % 2 == 1) {  // ~50% chance of setting each bit
-//             size_t word_idx = i / 64;
-//             size_t bit_offset = i % 64;
-//             bits[word_idx] |= (1ULL << bit_offset);
-//         }
-//     }
-
-//     BitVector bv(bits, num_bits);
-
-//     // Count the number of set bits up to each position
-//     std::vector<size_t> expected_ranks(num_bits + 1, 0);
-//     for (size_t i = 0; i < num_bits; i++) {
-//         expected_ranks[i+1] = expected_ranks[i] + (bv[i] ? 1 : 0);
-//     }
-
-//     // Test rank for all positions
-//     for (size_t i = 0; i <= num_bits; i++) {
-//         EXPECT_EQ(bv.rank(i), expected_ranks[i]);
-//     }
-
-//     // Test select for all set bits
-//     size_t total_ones = expected_ranks[num_bits];
-//     std::vector<size_t> one_positions;
-//     for (size_t i = 0; i < num_bits; i++) {
-//         if (bv[i]) {
-//             one_positions.push_back(i);
-//         }
-//     }
-
-//     for (size_t i = 0; i < total_ones; i++) {
-//         EXPECT_EQ(bv.select(i), one_positions[i]);
-//     }
-// }
-
-// TEST(BitVectorTest, LargeBitVector) {
-//     // Test with a larger bitvector to ensure the two-level structure works
-//     correctly size_t num_words = 1024;  // 1024 words = 65536 bits (matches
-//     kSuperBlockSize) std::vector<uint64_t> bits(num_words, 0); size_t
-//     num_bits = num_words * 64;
-
-//     // Set every 100th bit
-//     for (size_t i = 0; i < num_bits; i += 100) {
-//         size_t word_idx = i / 64;
-//         size_t bit_offset = i % 64;
-//         bits[word_idx] |= (1ULL << bit_offset);
-//     }
-
-//     BitVector bv(bits, num_bits);
-
-//     // Test rank at multiples of 100
-//     for (size_t i = 0; i <= 650; i++) {
-//         EXPECT_EQ(bv.rank(i * 100), i);
-//     }
-
-//     // Test select
-//     for (size_t i = 0; i < 650; i++) {
-//         EXPECT_EQ(bv.select(i), i * 100);
-//     }
-// }
-
-// // Tests for our BitVector implementation
-// TEST(BitVectorTest2, EmptyConstructor) {
-//     std::vector<uint64_t> bits = {0b101010101};
-//     BitVector bv(bits, 8);
-//     EXPECT_EQ(bv.size(), 8);
-// }
->>>>>>> 642720ac
+#include <numeric>
+#include <random>
+
+#include "bits.h"
+#include "bitvector.h"
+#include <gtest/gtest.h>
+
+using pixie::BitVector;
+using pixie::BitVectorInterleaved;
+
+
+TEST(Rank512, Ones) {
+  std::array<uint64_t, 8> a{std::numeric_limits<uint64_t>::max(),
+                            std::numeric_limits<uint64_t>::max(),
+                            std::numeric_limits<uint64_t>::max(),
+                            std::numeric_limits<uint64_t>::max(),
+                            std::numeric_limits<uint64_t>::max(),
+                            std::numeric_limits<uint64_t>::max(),
+                            std::numeric_limits<uint64_t>::max(),
+                            std::numeric_limits<uint64_t>::max()};
+  for (size_t i = 0; i < 512; ++i) {
+    auto p = rank_512(a.data(), i);
+    EXPECT_EQ(p, i);
+  }
+}
+
+TEST(Rank512, Random) {
+  std::array<uint64_t, 8> a{std::numeric_limits<uint64_t>::max(),
+                            std::numeric_limits<uint64_t>::max(),
+                            std::numeric_limits<uint64_t>::max(),
+                            std::numeric_limits<uint64_t>::max(),
+                            std::numeric_limits<uint64_t>::max(),
+                            std::numeric_limits<uint64_t>::max(),
+                            std::numeric_limits<uint64_t>::max(),
+                            std::numeric_limits<uint64_t>::max()};
+
+  std::mt19937_64 rng(42);
+  for (size_t t = 0; t < 1000; ++t) {
+    for (size_t i = 0; i < 8; ++i) {
+      a[i] = rng();
+    }
+    size_t rank = 0;
+    for (size_t i = 0; i <= 512; ++i) {
+      auto p = rank_512(a.data(), i);
+      ASSERT_EQ(p, rank);
+      rank += 1 & (a[i >> 6] >> (i & 63));
+    }
+  }
+}
+
+TEST(Select64, Ones) {
+  uint64_t x = std::numeric_limits<uint64_t>::max();
+  for (size_t i = 0; i < 64; ++i) {
+    auto p = select_64(x, i);
+    EXPECT_EQ(p, i);
+  }
+}
+
+TEST(Select64, Random) {
+  uint64_t a;
+
+  std::mt19937_64 rng(42);
+  for (size_t t = 0; t < 1000; ++t) {
+    a = rng();
+    size_t rank = 0;
+    for (size_t i = 0; i < 64; ++i) {
+      if (1 & (a >> i)) {
+        auto p = select_64(a, rank++);
+        ASSERT_EQ(p, i);
+      }
+    }
+  }
+}
+
+TEST(Select512, Ones) {
+  std::array<uint64_t, 8> a{std::numeric_limits<uint64_t>::max(),
+                            std::numeric_limits<uint64_t>::max(),
+                            std::numeric_limits<uint64_t>::max(),
+                            std::numeric_limits<uint64_t>::max(),
+                            std::numeric_limits<uint64_t>::max(),
+                            std::numeric_limits<uint64_t>::max(),
+                            std::numeric_limits<uint64_t>::max(),
+                            std::numeric_limits<uint64_t>::max()};
+  for (size_t i = 0; i < 512; ++i) {
+    auto p = select_512(a.data(), i);
+    EXPECT_EQ(p, i);
+  }
+}
+
+TEST(Select512, Random) {
+  std::array<uint64_t, 8> a{std::numeric_limits<uint64_t>::max(),
+                            std::numeric_limits<uint64_t>::max(),
+                            std::numeric_limits<uint64_t>::max(),
+                            std::numeric_limits<uint64_t>::max(),
+                            std::numeric_limits<uint64_t>::max(),
+                            std::numeric_limits<uint64_t>::max(),
+                            std::numeric_limits<uint64_t>::max(),
+                            std::numeric_limits<uint64_t>::max()};
+
+  std::mt19937_64 rng(42);
+  for (size_t t = 0; t < 1000; ++t) {
+    for (auto &x : a) {
+      x = rng();
+    }
+    size_t rank = 0;
+    for (size_t i = 0; i < 512; ++i) {
+      if (1 & (a[i >> 6] >> (i & 63))) {
+        auto p = select_512(a.data(), rank++);
+        ASSERT_EQ(p, i);
+      }
+    }
+  }
+}
+
+TEST(Select512, RankCompativility) {
+  std::array<uint64_t, 8> a{std::numeric_limits<uint64_t>::max(),
+                            std::numeric_limits<uint64_t>::max(),
+                            std::numeric_limits<uint64_t>::max(),
+                            std::numeric_limits<uint64_t>::max(),
+                            std::numeric_limits<uint64_t>::max(),
+                            std::numeric_limits<uint64_t>::max(),
+                            std::numeric_limits<uint64_t>::max(),
+                            std::numeric_limits<uint64_t>::max()};
+
+  std::mt19937_64 rng(42);
+  for (size_t t = 0; t < 1000; ++t) {
+    for (auto &x : a) {
+      x = rng();
+    }
+    size_t rank = 0;
+    for (size_t i = 0; i < 512; ++i) {
+      if (1 & (a[i >> 6] >> (i & 63))) {
+        auto p = select_512(a.data(), rank++);
+        ASSERT_EQ(p, i);
+        auto r = rank_512(a.data(), p);
+        ASSERT_EQ(r + 1, rank);
+        r = rank_512(a.data(), p + 1);
+        ASSERT_EQ(r, rank);
+      }
+    }
+  }
+}
+
+TEST(CMPLPREFLEN256, Random) {
+  std::vector<uint64_t> x(4);
+  std::mt19937_64 rng(42);
+  for (size_t i = 0; i < 1000; i++) {
+    uint64_t y = rng();
+    uint16_t cnt = 0;
+    bool fl = 1;
+    for (size_t j = 0; j < 4;j++) {
+      x[j] = rng();
+      fl &= x[j] < y;
+      cnt += fl;
+    }
+    if (cnt < 4)
+      EXPECT_EQ(cmpl_pref_len_256(x.data(), y), cnt);
+    else
+      EXPECT_GE(cmpl_pref_len_256(x.data(), y), cnt);
+  }
+}
+
+TEST(CMPLPREFLEN512, Random) {
+  std::vector<uint64_t> x(8);
+  std::mt19937_64 rng(42);
+  for (size_t i = 0; i < 1000; i++) {
+    uint64_t y = rng();
+    uint16_t cnt = 0;
+    bool fl = 1;
+    for (size_t j = 0; j < 8;j++) {
+      x[j] = rng();
+      fl &= x[j] < y;
+      cnt += fl;
+    }
+    if (cnt < 8)
+      EXPECT_EQ(cmpl_pref_len_512(x.data(), y), cnt);
+    else
+      EXPECT_GE(cmpl_pref_len_512(x.data(), y), cnt);
+  }
+}
+
+TEST(CMPLCOUNT512, Random) {
+  std::vector<uint16_t> x(32);
+  std::mt19937 rng(42);
+  for (size_t i = 0; i < 1000; i++) {
+    uint16_t y = rng();
+    uint16_t cnt = 0;
+    for (size_t j = 0; j < 32;j++) {
+      x[j] = rng();
+      cnt += x[j] < y;
+    }
+    EXPECT_EQ(cmpl_count_512(x.data(), y), cnt);
+  }
+}
+
+TEST(BitVectorTest, Basic) {
+  std::vector<uint64_t> bits = {0b101010101};
+  BitVector bv(bits, 9);
+  EXPECT_EQ(bv.size(), 9);
+  EXPECT_EQ(bv[0], 1);
+  EXPECT_EQ(bv[1], 0);
+  EXPECT_EQ(bv[2], 1);
+  EXPECT_EQ(bv[3], 0);
+  EXPECT_EQ(bv[4], 1);
+  EXPECT_EQ(bv[5], 0);
+  EXPECT_EQ(bv[6], 1);
+  EXPECT_EQ(bv[7], 0);
+  EXPECT_EQ(bv[8], 1);
+}
+
+TEST(BitVectorTest, MultipleWords) {
+  std::vector<uint64_t> bits = {0xAAAAAAAAAAAAAAAA, 0x5555555555555555};
+  BitVector bv(bits, 128);
+  EXPECT_EQ(bv.size(), 128);
+
+  // First word: 0xAAAAAAAAAAAAAAAA (alternating 1s and 0s, starting with 0)
+  for (size_t i = 0; i < 64; i++) {
+    EXPECT_EQ(bv[i], (i % 2 == 1));
+  }
+
+  // Second word: 0x5555555555555555 (alternating 0s and 1s, starting with 1)
+  for (size_t i = 64; i < 128; i++) {
+    EXPECT_EQ(bv[i], (i % 2 == 0));
+  }
+}
+
+TEST(BitVectorTest, ToString) {
+  std::vector<uint64_t> bits = {0b10101010101};
+  BitVector bv(bits, 11);
+  EXPECT_EQ(bv.to_string(), "10101010101");
+}
+
+TEST(BitVectorTest, RankBasic) {
+  std::vector<uint64_t> bits = {0b10110};
+  BitVector bv(bits, 5);
+
+  EXPECT_EQ(bv.rank(0), 0); // No bits
+  EXPECT_EQ(bv.rank(1), 0); // 0
+  EXPECT_EQ(bv.rank(2), 1); // 10
+  EXPECT_EQ(bv.rank(3), 2); // 110
+  EXPECT_EQ(bv.rank(4), 2); // 0110
+  EXPECT_EQ(bv.rank(5), 3); // 10110
+}
+
+TEST(BitVectorTest, RankWithZeros) {
+  std::vector<uint64_t> bits = {0};
+  BitVector bv(bits, 5);
+
+  for (size_t i = 0; i <= 5; i++) {
+    EXPECT_EQ(bv.rank(i), 0);
+  }
+}
+
+TEST(BitVectorTest, SelectBasic) {
+  std::vector<uint64_t> bits = {0b1100010110010110};
+  BitVector bv(bits, 5);
+
+  EXPECT_EQ(bv.select(1), 1);
+  EXPECT_EQ(bv.select(2), 2);
+  EXPECT_EQ(bv.select(3), 4);
+  EXPECT_EQ(bv.select(4), 7);
+  EXPECT_EQ(bv.select(5), 8);
+  EXPECT_EQ(bv.select(6), 10);
+  EXPECT_EQ(bv.select(7), 14);
+  EXPECT_EQ(bv.select(8), 15);
+}
+
+TEST(BitVectorTest, MainRankTest) {
+  std::mt19937_64 rng(42);
+  std::vector<uint64_t> bits(65536 * 32);
+  for (size_t i = 0; i < 65536 * 32; i++) {
+    bits[i] = rng();
+  }
+
+  BitVector bv(bits, 65536 * 32 * 64);
+  uint64_t rank = 0;
+  for (size_t i = 0; i < bv.size(); ++i) {
+    ASSERT_EQ(rank, bv.rank(i));
+    rank += bv[i];
+  }
+}
+
+TEST(BitVectorTest, MainSelectTest) {
+  std::mt19937_64 rng(42);
+  std::vector<uint64_t> bits(65536 * 32);
+  for (size_t i = 0; i < 65536 * 32; i++) {
+    bits[i] = rng();
+  }
+
+  BitVector bv(bits, 65536 * 32 * 64);
+  uint64_t rank = 0;
+
+  for (size_t i = 0; i < bv.size(); ++i) {
+    if (bv[i]) {
+      ASSERT_EQ(bv.select(++rank), i);
+      ASSERT_EQ(bv.rank(i), rank - 1);
+      ASSERT_EQ(bv.rank(i + 1), rank);
+    }
+  }
+}
+
+
+
+TEST(BitVectorInterleavedTest, AtTest) {
+  std::mt19937_64 rng(42);
+  /*
+   * TODO: need to check edge cases, at least
+   *       non-multiple of 64 size
+   */
+  std::vector<uint64_t> bits(65536 * 32);
+  for (size_t i = 0; i < 65536 * 32; i++) {
+    bits[i] = rng();
+  }
+
+  BitVectorInterleaved bv(bits, 65536 * 32 * 64);
+  uint64_t rank = 0;
+  for (size_t i = 0; i < 65536 * 32; ++i) {
+    for (size_t j = 0; j < 64; ++j) {
+      ASSERT_EQ((bits[i] >> j) & 1, bv[i * 64 + j]);
+    }
+  }
+}
+
+TEST(BitVectorInterleavedTest, MainTest) {
+  std::mt19937_64 rng(42);
+  std::vector<uint64_t> bits(65536 * 32);
+  for (size_t i = 0; i < 65536 * 32; i++) {
+    bits[i] = rng();
+  }
+
+  BitVectorInterleaved bv(bits, 65536 * 32 * 64);
+  uint64_t rank = 0;
+  for (size_t i = 0; i < bv.size(); ++i) {
+    ASSERT_EQ(rank, bv.rank(i));
+    rank += bv[i];
+  }
+}
+
+// TEST(BitVectorTest, SelectBasic) {
+//     std::vector<uint64_t> bits = {0b10110};
+//     BitVector bv(bits, 5);
+
+//     EXPECT_EQ(bv.select(0), 0);  // Position of the 1st 1-bit
+//     EXPECT_EQ(bv.select(1), 2);  // Position of the 2nd 1-bit
+//     EXPECT_EQ(bv.select(2), 3);  // Position of the 3rd 1-bit
+
+//     EXPECT_THROW(bv.select(3), std::out_of_range);  // Only 3 bits set
+// }
+
+// TEST(BitVectorTest, SelectWithZeros) {
+//     std::vector<uint64_t> bits = {0};
+//     BitVector bv(bits, 5);
+
+//     EXPECT_THROW(bv.select(0), std::out_of_range);  // No bits set
+// }
+
+// TEST(BitVectorTest, SelectWithAllOnes) {
+//     std::vector<uint64_t> bits = {0b11111};
+//     BitVector bv(bits, 5);
+
+//     for (size_t i = 0; i < 5; i++) {
+//         EXPECT_EQ(bv.select(i), i);  // i-th 1-bit is at position i
+//     }
+// }
+
+// TEST(BitVectorTest, SelectMultipleWords) {
+//     // Create a bitvector with bits set at every third position
+//     std::vector<uint64_t> bits(10, 0);  // 10 words, 640 bits total
+//     size_t num_bits = 10 * 64;
+
+//     for (size_t i = 0; i < num_bits; i++) {
+//         if (i % 3 == 0) {
+//             size_t word_idx = i / 64;
+//             size_t bit_offset = i % 64;
+//             bits[word_idx] |= (1ULL << bit_offset);
+//         }
+//     }
+
+//     BitVector bv(bits, num_bits);
+
+//     // Test select for positions where bits are set
+//     for (size_t i = 0; i < num_bits / 3; i++) {
+//         EXPECT_EQ(bv.select(i), i * 3);
+//     }
+// }
+
+// TEST(BitVectorTest, CrossBlockBoundaries) {
+//     // Create a bitvector with specific bits set to test block boundaries
+//     std::vector<uint64_t> bits(32, 0);  // 32 words = 2048 bits
+//     size_t num_bits = 32 * 64;
+
+//     // Set bits at basic block boundaries (multiples of 512 bits)
+//     for (size_t i = 0; i < num_bits; i += 512) {
+//         size_t word_idx = i / 64;
+//         size_t bit_offset = i % 64;
+//         bits[word_idx] |= (1ULL << bit_offset);
+//     }
+
+//     // Set bits at the end of each basic block (511, 1023, etc.)
+//     for (size_t i = 511; i < num_bits; i += 512) {
+//         size_t word_idx = i / 64;
+//         size_t bit_offset = i % 64;
+//         bits[word_idx] |= (1ULL << bit_offset);
+//     }
+
+//     BitVector bv(bits, num_bits);
+
+//     // Test rank at basic block boundaries
+//     for (size_t i = 0; i <= 4; i++) {
+//         EXPECT_EQ(bv.rank(i * 512), i * 2);
+//     }
+
+//     // Test select for these specific bits
+//     for (size_t i = 0; i < 8; i++) {
+//         if (i % 2 == 0) {
+//             EXPECT_EQ(bv.select(i), (i / 2) * 512);
+//         } else {
+//             EXPECT_EQ(bv.select(i), (i / 2) * 512 + 511);
+//         }
+//     }
+// }
+
+// TEST(BitVectorTest, RandomPattern) {
+//     // Create a bitvector with a random pattern to test rank and select
+//     std::vector<uint64_t> bits(16, 0);  // 16 words = 1024 bits
+//     size_t num_bits = 1000;  // Use 1000 bits (not the full 1024)
+
+//     std::mt19937 rng(42);  // Fixed seed for reproducibility
+
+//     // Set random bits
+//     for (size_t i = 0; i < num_bits; i++) {
+//         if (rng() % 2 == 1) {  // ~50% chance of setting each bit
+//             size_t word_idx = i / 64;
+//             size_t bit_offset = i % 64;
+//             bits[word_idx] |= (1ULL << bit_offset);
+//         }
+//     }
+
+//     BitVector bv(bits, num_bits);
+
+//     // Count the number of set bits up to each position
+//     std::vector<size_t> expected_ranks(num_bits + 1, 0);
+//     for (size_t i = 0; i < num_bits; i++) {
+//         expected_ranks[i+1] = expected_ranks[i] + (bv[i] ? 1 : 0);
+//     }
+
+//     // Test rank for all positions
+//     for (size_t i = 0; i <= num_bits; i++) {
+//         EXPECT_EQ(bv.rank(i), expected_ranks[i]);
+//     }
+
+//     // Test select for all set bits
+//     size_t total_ones = expected_ranks[num_bits];
+//     std::vector<size_t> one_positions;
+//     for (size_t i = 0; i < num_bits; i++) {
+//         if (bv[i]) {
+//             one_positions.push_back(i);
+//         }
+//     }
+
+//     for (size_t i = 0; i < total_ones; i++) {
+//         EXPECT_EQ(bv.select(i), one_positions[i]);
+//     }
+// }
+
+// TEST(BitVectorTest, LargeBitVector) {
+//     // Test with a larger bitvector to ensure the two-level structure works
+//     correctly size_t num_words = 1024;  // 1024 words = 65536 bits (matches
+//     kSuperBlockSize) std::vector<uint64_t> bits(num_words, 0); size_t
+//     num_bits = num_words * 64;
+
+//     // Set every 100th bit
+//     for (size_t i = 0; i < num_bits; i += 100) {
+//         size_t word_idx = i / 64;
+//         size_t bit_offset = i % 64;
+//         bits[word_idx] |= (1ULL << bit_offset);
+//     }
+
+//     BitVector bv(bits, num_bits);
+
+//     // Test rank at multiples of 100
+//     for (size_t i = 0; i <= 650; i++) {
+//         EXPECT_EQ(bv.rank(i * 100), i);
+//     }
+
+//     // Test select
+//     for (size_t i = 0; i < 650; i++) {
+//         EXPECT_EQ(bv.select(i), i * 100);
+//     }
+// }
+
+// // Tests for our BitVector implementation
+// TEST(BitVectorTest2, EmptyConstructor) {
+//     std::vector<uint64_t> bits = {0b101010101};
+//     BitVector bv(bits, 8);
+//     EXPECT_EQ(bv.size(), 8);
+// }